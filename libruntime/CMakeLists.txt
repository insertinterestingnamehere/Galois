set(sources
        src/Context.cpp
        src/PreAlloc.cpp
        src/Support.cpp
        src/Threads.cpp
        src/Sampling.cpp
        src/Timer.cpp
        src/Mem.cpp
        src/PagePool.cpp
        src/Deterministic.cpp
        src/Substrate.cpp
        src/Version.cpp
        src/PagePool.cpp
<<<<<<< HEAD
        src/Tracer.cpp
=======
        src/StatCollector.cpp
>>>>>>> 32993b3f
)

add_library(galois_runtime STATIC ${sources})
target_include_directories(galois_runtime PUBLIC ${CMAKE_CURRENT_SOURCE_DIR}/include)

target_link_libraries(galois_runtime galois_net)
target_link_libraries(galois_runtime galois_substrate)
target_link_libraries(galois_runtime gllvm)
if (NUMA_FOUND)
  target_link_libraries(galois_runtime ${NUMA_LIBRARY})
endif()<|MERGE_RESOLUTION|>--- conflicted
+++ resolved
@@ -11,11 +11,8 @@
         src/Substrate.cpp
         src/Version.cpp
         src/PagePool.cpp
-<<<<<<< HEAD
         src/Tracer.cpp
-=======
         src/StatCollector.cpp
->>>>>>> 32993b3f
 )
 
 add_library(galois_runtime STATIC ${sources})

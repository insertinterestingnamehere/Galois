--- conflicted
+++ resolved
@@ -69,7 +69,6 @@
     Substrate::SimpleLock stealLock;
     std::atomic<bool> avail;
 
-<<<<<<< HEAD
     state(): avail(false) { stealLock.lock(); }
 
     void populateSteal(iterator& begin, iterator& end) {
@@ -79,49 +78,6 @@
         stealBegin = end = Galois::split_range(begin, end);
       }
       stealLock.unlock();
-=======
-  /* Run jobs from begin (b) to end (e) and return the number of jobs run */
-  unsigned exec(iterator b, iterator e) {
-    unsigned n = 0;
-    while (b != e) {
-      ++n;
-      F(*b++);
-    }
-    return n;
-  }
-
-  struct msg {
-    std::atomic<bool> ready;
-    bool exit;
-    iterator b, e;
-    msg* next;
-  };
-  Substrate::PtrLock<msg> head;
-  std::atomic<unsigned> waiting;
-  
-  // return true to continue, false to exit
-  bool wait(iterator& b, iterator& e) {
-    // else, add ourselves to the queue
-    msg self;
-    self.b = b;
-    self.e = e;
-    self.exit = false;
-    self.next = nullptr;
-    self.ready = false;
-
-    do {
-      self.next = head.getValue();
-    } while(!head.CAS(self.next, &self));
-    ++waiting;
-
-    //wait for signal
-    while(!self.ready) {
-      //      std::cerr << waiting << "\n";
-      Substrate::asmPause();
-      if(waiting == activeThreads)
-        return false;
-      Substrate::asmPause();
->>>>>>> ed462465
     }
 
     bool doSteal(iterator& begin, iterator& end, int minSteal) {
@@ -212,7 +168,6 @@
 
 };
 
-<<<<<<< HEAD
 template<typename RangeTy, typename FunctionTy, typename ArgsTy>
 void do_all_impl(const RangeTy& range, const FunctionTy& f, const ArgsTy& args) {
   DoAllExecutor<FunctionTy, RangeTy, ArgsTy> W(f, range, args);
@@ -238,28 +193,6 @@
       // });
   // }
 // }
-=======
-/* Runs the passed in function on a specified range using threads. Work
- * stealing can be turned on depending on the argument */
-template<typename RangeTy, typename FunctionTy>
-void do_all_impl(const RangeTy& range, const FunctionTy& f, 
-                 const char* loopname = 0, bool steal = false) {
-  reportLoopInstance(loopname);
-
-  if (steal) {
-    DoAllExecutor<FunctionTy, RangeTy> W(f, range, loopname);
-    Substrate::ThreadPool::getThreadPool().run(activeThreads, std::ref(W));
-  } else {
-    FunctionTy f_cpy (f);
-    Substrate::ThreadPool::getThreadPool().run(activeThreads, [&f_cpy, &range] () {
-        auto begin = range.local_begin();
-        auto end = range.local_end();
-        while (begin != end)
-          f_cpy(*begin++);
-      });
-  }
-}
->>>>>>> ed462465
 
 /* Calls do_all_impl after parsing the args passed in (e.g. loopname, if you 
  * should steal work, etc.) */
@@ -271,12 +204,6 @@
 
   auto dtpl = std::tuple_cat(tpl,
       get_default_trait_values(tpl,
-<<<<<<< HEAD
-        std::make_tuple(loopname_tag{}, do_all_steal_tag{}),
-        std::make_tuple(loopname{}, do_all_steal<>{})));
-
-  do_all_impl( r, fn, dtpl);
-=======
         std::make_tuple(loopname_tag{}, numrun_tag{}, do_all_steal_tag{}),
         std::make_tuple(loopname{}, numrun{}, do_all_steal<>{})));
 
@@ -288,13 +215,9 @@
 
   Timer_do_all_impl.start();
 
-  do_all_impl(
-      r, fn,
-      get_by_supertype<loopname_tag>(dtpl).getValue(),
-      get_by_supertype<do_all_steal_tag>(dtpl).getValue());
+  do_all_impl(r, fn, dtpl);
 
   Timer_do_all_impl.stop();
->>>>>>> ed462465
 }
 
 

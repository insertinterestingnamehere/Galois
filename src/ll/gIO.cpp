/** Galois IO routines -*- C++ -*-
 * @file
 * @section License
 *
 * Galois, a framework to exploit amorphous data-parallelism in irregular
 * programs.
 *
 * Copyright (C) 2011, The University of Texas at Austin. All rights reserved.
 * UNIVERSITY EXPRESSLY DISCLAIMS ANY AND ALL WARRANTIES CONCERNING THIS
 * SOFTWARE AND DOCUMENTATION, INCLUDING ANY WARRANTIES OF MERCHANTABILITY,
 * FITNESS FOR ANY PARTICULAR PURPOSE, NON-INFRINGEMENT AND WARRANTIES OF
 * PERFORMANCE, AND ANY WARRANTY THAT MIGHT OTHERWISE ARISE FROM COURSE OF
 * DEALING OR USAGE OF TRADE.  NO WARRANTY IS EITHER EXPRESS OR IMPLIED WITH
 * RESPECT TO THE USE OF THE SOFTWARE OR DOCUMENTATION. Under no circumstances
 * shall University be liable for incidental, special, indirect, direct or
 * consequential damages or loss of profits, interruption of business, or
 * related expenses which may arise from use of Software or Documentation,
 * including but not limited to those resulting from defects in Software and/or
 * Documentation, or loss or inaccuracy of data of any kind.
 *
 * @section Description
 *
 * IO support for galois.  We use this to handle output redirection,
 * and common formating issues.
 *
 * @author Andrew Lenharth <andrewl@lenharth.org>
 */

#include "Galois/Runtime/ll/gio.h"
#include "Galois/Runtime/ll/SimpleLock.h"
#include "Galois/Runtime/ll/TID.h"

#include <cstdlib>
#include <cstdio>
#include <ctime>
#include <cstring>
#include <cstdarg>
#include <cerrno>

static Galois::Runtime::LL::SimpleLock<true> IOLock;

void Galois::Runtime::LL::gPrint(const char* format, ...) {
  IOLock.lock();
  va_list ap;
  va_start(ap, format);
  vprintf(format, ap);
  va_end(ap);
  IOLock.unlock();
}

void Galois::Runtime::LL::gDebug(const char* format, ...) {
  static const unsigned TIME_STR_SIZE = 32;
  char time_str[TIME_STR_SIZE];
  time_t rawtime;
  struct tm* timeinfo;

  time(&rawtime);
  timeinfo = localtime(&rawtime);

  strftime(time_str, TIME_STR_SIZE, "[%H:%M:%S]", timeinfo);

  // IOLock.lock ();
  va_list ap;

  va_start (ap, format);

  char msg[1024];
  vsprintf (msg, format, ap);
  va_end(ap);
  // vprintf (format, ap);
<<<<<<< HEAD
  printf ("[%s Thrd:%-3d] %s\n", time_str, Galois::Runtime::LL::getTID (), msg);
=======
  printf("[%s Thrd:%-3d] %s\n", time_str, Galois::Runtime::LL::getTID(), msg);
>>>>>>> 5c21ff6a
  // fflush (stdout);

  // IOLock.unlock();
}

void Galois::Runtime::LL::gInfo(const char* format, ...) {
  IOLock.lock();
  va_list ap;
  va_start(ap, format);
  printf("INFO: ");
  vprintf(format, ap);
  printf("\n");
  va_end(ap);
  IOLock.unlock();
}

void Galois::Runtime::LL::gWarn(const char* format, ...) {
  IOLock.lock();
  va_list ap;
  va_start(ap, format);
  fprintf(stderr, "WARNING: ");
  vfprintf(stderr, format, ap);
  printf("\n");
  va_end(ap);
  IOLock.unlock();
}

void Galois::Runtime::LL::gError(bool doabort, const char* filename, int lineno, const char* format, ...) {
  IOLock.lock();
  va_list ap;
  va_start(ap, format);
  fprintf(stderr, "ERROR: %s:%d ", filename, lineno);
  vfprintf(stderr, format, ap);
  fprintf(stderr, "\n");
  va_end(ap);
  IOLock.unlock();
  if (doabort)
    abort();
}

void Galois::Runtime::LL::gSysError(bool doabort, const char* filename, int lineno, const char* format, ...) {
  int err_saved = errno;
  IOLock.lock();
  va_list ap;
  va_start(ap, format);
  fprintf(stderr, "ERROR: %s:%d: %s: ", filename, lineno, strerror(err_saved));
  vfprintf(stderr, format, ap);
  fprintf(stderr, "\n");
  va_end(ap);
  IOLock.unlock();
  if (doabort)
    abort();
}

void Galois::Runtime::LL::gFlush() {
  fflush(stdout);
}<|MERGE_RESOLUTION|>--- conflicted
+++ resolved
@@ -68,11 +68,7 @@
   vsprintf (msg, format, ap);
   va_end(ap);
   // vprintf (format, ap);
-<<<<<<< HEAD
-  printf ("[%s Thrd:%-3d] %s\n", time_str, Galois::Runtime::LL::getTID (), msg);
-=======
   printf("[%s Thrd:%-3d] %s\n", time_str, Galois::Runtime::LL::getTID(), msg);
->>>>>>> 5c21ff6a
   // fflush (stdout);
 
   // IOLock.unlock();

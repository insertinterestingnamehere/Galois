--- conflicted
+++ resolved
@@ -45,7 +45,7 @@
 namespace cll = llvm::cl;
 
 static const char* name = "Page Rank";
-static const char* desc = "Computes page ranks a la Page and Brin";
+static const char* desc = "Computes page ranks a la Page and Brin\n";
 static const char* url = 0;
 
 enum class Algo {
@@ -66,10 +66,10 @@
     cll::desc("Memory limit for out-of-core algorithms (in MB)"), cll::init(~0U));
 static cll::opt<Algo> algo("algo", cll::desc("Choose an algorithm:"),
     cll::values(
-      clEnumValN(Algo::graphlab, "graphlab", "Use GraphLab programming model"),
-      clEnumValN(Algo::graphlabAsync, "graphlabAsync", "Use GraphLab-Asynchronous programming model"),
-      clEnumValN(Algo::ligra, "ligra", "Use Ligra programming model"),
-      clEnumValN(Algo::ligraChi, "ligraChi", "Use Ligra and GraphChi programming model"),
+      clEnumValN(Algo::graphlab, "graphlab", "Using GraphLab programming model"),
+      clEnumValN(Algo::graphlabAsync, "graphlabAsync", "Using GraphLab-Asynchronous programming model"),
+      clEnumValN(Algo::ligra, "ligra", "Using Ligra programming model"),
+      clEnumValN(Algo::ligraChi, "ligraChi", "Using Ligra and GraphChi programming model"),
       clEnumValN(Algo::pull, "pull", "Use precomputed data perform pull-based algorithm"),
       clEnumValN(Algo::serial, "serial", "Compute PageRank in serial"),
       clEnumValEnd), cll::init(Algo::pull));
@@ -88,12 +88,12 @@
 };
 
 struct SerialAlgo {
-  typedef Galois::Graph::LC_CSR_Graph<PNode,void>::with_no_lockable<true> Graph;
+  typedef Galois::Graph::LC_CSR_Graph<PNode,void> Graph;
   typedef Graph::GraphNode GNode;
 
   std::string name() const { return "Serial"; }
   
-  void readGraph(Graph& graph) { Galois::Graph::readGraph(graph, filename); }
+  void readGraph(Graph& graph) { graph.structureFromFile(filename); }
 
   struct Initialize {
     Graph& g;
@@ -161,22 +161,14 @@
     float getPageRank() { return data; }
   };
 
-<<<<<<< HEAD
   typedef Galois::Graph::ReplicatedGraph<LNode,void> Graph;
-=======
-  typedef typename Galois::Graph::LC_CSR_Graph<LNode,void>
-    ::template with_numa_alloc<true>
-    ::template with_no_lockable<true>
-    InnerGraph;
-  typedef Galois::Graph::LC_InOut_Graph<InnerGraph> Graph;
->>>>>>> 52ffdfe7
   typedef typename Graph::GraphNode GNode;
 
   std::string name() const { return "GraphLab"; }
 
   void readGraph(Graph& graph) {
     // Using dense forward option, so we don't need in-edge information
-    Galois::Graph::readGraph(graph, filename); 
+    graph.structureFromFile(filename, true); 
   }
 
   struct Initialize {
@@ -249,13 +241,9 @@
 
 template<bool UseGraphChi>
 struct LigraAlgo: public Galois::LigraGraphChi::ChooseExecutor<UseGraphChi> {
-  typedef typename Galois::Graph::LC_CSR_Graph<PNode,void>
-    ::template with_numa_alloc<true>
-    ::template with_no_lockable<true>
-    InnerGraph;
   typedef typename boost::mpl::if_c<UseGraphChi,
           Galois::Graph::OCImmutableEdgeGraph<PNode,void>,
-          Galois::Graph::LC_InOut_Graph<InnerGraph>>::type
+          Galois::Graph::LC_CSR_InOutGraph<PNode,void,true> >::type
           Graph;
   typedef typename Graph::GraphNode GNode;
 
@@ -266,7 +254,7 @@
 
   void readGraph(Graph& graph) {
     // Using dense forward option, so we don't need in-edge information
-    Galois::Graph::readGraph(graph, filename); 
+    graph.structureFromFile(filename, true); 
     this->checkIfInMemoryGraph(graph, memoryLimit);
   }
 
@@ -364,12 +352,8 @@
     float getPageRank(unsigned int it) { return value[it & 1]; }
     void setPageRank(unsigned it, float v) { value[(it+1) & 1] = v; }
   };
-  typedef Galois::Graph::LC_InlineEdge_Graph<LNode,float>
-    ::with_compressed_node_ptr<true>
-    ::with_no_lockable<true>
-    ::with_numa_alloc<true>
-    Graph;
-  typedef Graph::GraphNode GNode;
+  typedef Galois::Graph::LC_InlineEdge_Graph<LNode,float,true> Graph;
+  typedef Graph::GraphNode GNode;;
 
   std::string name() const { return "Pull"; }
 
@@ -378,7 +362,7 @@
 
   void readGraph(Graph& graph) {
     if (transposeGraphName.size()) {
-      Galois::Graph::readGraph(graph, transposeGraphName); 
+      graph.structureFromFile(transposeGraphName); 
     } else {
       std::cerr << "Need to pass precomputed graph through -graphTranspose option\n";
       abort();
@@ -473,14 +457,14 @@
 
 //! Transpose in-edges to out-edges
 static void precomputePullData() {
-  typedef Galois::Graph::LC_CSR_Graph<size_t, void>::with_no_lockable<true> InputGraph;
+  typedef Galois::Graph::LC_CSR_Graph<size_t, void> InputGraph;
   typedef InputGraph::GraphNode InputNode;
   typedef Galois::Graph::FileGraphWriter OutputGraph;
   typedef OutputGraph::GraphNode OutputNode;
 
   InputGraph input;
   OutputGraph output;
-  Galois::Graph::readGraph(input, filename); 
+  input.structureFromFile(filename);
 
   size_t node_id = 0;
   for (InputNode src : input) {
@@ -560,7 +544,7 @@
   Top top;
 
   for (GNode src : graph) {
-    node_data_reference n = graph.getData(src);
+    node_data_reference& n = graph.getData(src);
     float value = n.getPageRank();
     Pair key(value, src);
 
@@ -592,7 +576,7 @@
   algo.readGraph(graph);
 
   Galois::preAlloc(numThreads + (graph.size() * sizeof(typename Graph::node_data_type)) / Galois::Runtime::MM::pageSize);
-  Galois::reportPageAlloc("MeminfoPre");
+  Galois::Statistic("MeminfoPre", Galois::Runtime::MM::pageAllocInfo());
 
   Galois::StatTimer T;
   std::cout << "Running " << algo.name() << " version\n";
@@ -602,7 +586,7 @@
   algo(graph);
   T.stop();
   
-  Galois::reportPageAlloc("MeminfoPost");
+  Galois::Statistic("MeminfoPost", Galois::Runtime::MM::pageAllocInfo());
 
   if (!skipVerify)
     printTop(graph, 10);

cmake_minimum_required(VERSION 3.13)

set(CMAKE_MODULE_PATH ${CMAKE_MODULE_PATH} "${CMAKE_SOURCE_DIR}/cmake/Modules/")
project(Galois)

include(GNUInstallDirs)

set(GALOIS_VERSION_MAJOR "5")
set(GALOIS_VERSION_MINOR "0")
set(GALOIS_VERSION_PATCH "0")
set(GALOIS_VERSION ${GALOIS_VERSION_MAJOR}.${GALOIS_VERSION_MINOR}.${GALOIS_VERSION_PATCH})
set(GALOIS_COPYRIGHT_YEAR "2018") # Also in COPYRIGHT

if(NOT CMAKE_BUILD_TYPE)
  message(STATUS "No build type selected, default to release")
  # cmake default flags with relwithdebinfo is -O2 -g
  # cmake default flags with release is -O3 -DNDEBUG
  set(CMAKE_BUILD_TYPE "Release")
endif()

###### Options (alternatively pass as options to cmake -DName=Value) ######
###### Distributed-heterogeneous features ######
set(ENABLE_DIST_GALOIS OFF CACHE BOOL "Enable distributed features")
set(ENABLE_HETERO_GALOIS OFF CACHE BOOL "Enable heterogeneous features")
set(USE_LCI OFF CACHE BOOL "Use LCI network runtime instead of MPI")
set(USE_BARE_MPI OFF CACHE BOOL "Use MPI directly (no dedicated network-runtime thread)")
set(CUDA_CAPABILITY "3.7,6.1" CACHE STRING "Comma-separated CUDA capability version numbers")
set(REPORT_COMM_STATS OFF CACHE BOOL "Report more detailed statistics of communication")
set(REPORT_PER_ROUND_STATS OFF CACHE BOOL "Report statistics of each round of execution")
set(NUM_TEST_GPUS "0" CACHE STRING "Number of test GPUs to use (on a single machine) for running the tests.")
###### General features ######
set(USE_GPROF OFF CACHE BOOL "Enable GCC profiling")
set(USE_VTUNE OFF CACHE BOOL "Use VTune for profiling")
set(USE_PAPI OFF CACHE BOOL "Use PAPI counters for profiling")
set(USE_HPCTK OFF CACHE BOOL "Use HPCToolKit for profiling")
set(USE_STRICT_CONFIG OFF CACHE BOOL "Instead of falling back gracefully, fail")
set(USE_LONGJMP_ABORT ON CACHE BOOL "Use longjmp instead of exceptions to signal aborts")
set(USE_SANITIZER OFF CACHE BOOL "Use address and memory sanatizer")
set(INSTALL_APPS OFF CACHE BOOL "Install apps as well as library")
set(SKIP_COMPILE_APPS OFF CACHE BOOL "Skip compilation of applications using Galois library")
set(GRAPH_LOCATION "" CACHE PATH "Location of inputs for tests if downloaded/stored separately.")
<<<<<<< HEAD
set(USE_PANGOLIN OFF CACHE BOOL "Install pangolin apps as well as library")
set(USE_GPU OFF CACHE BOOL "Build Galois with GPU support")
=======
set(CXX_CLANG_TIDY "" CACHE STRING "Semi-colon list specifying clang-tidy command and arguments")
set(CMAKE_CXX_COMPILER_LAUNCHER "" CACHE STRING "Semi-colon list specifying command to wrap compiler invocations (e.g., ccache)")
set(USE_ARCH native CACHE STRING "Optimize for a specific processor architecture ('none' to disable)")

# This option is automatically handled by CMake.
# It makes add_library build a shared lib unless STATIC is explicitly specified.
# Putting this here is mostly just a placeholder so people know it's an option.
# Currently this is really only intended to change anything for the libgalois_shmem target.
set(BUILD_SHARED_LIBS OFF CACHE BOOL "Build shared libraries")
>>>>>>> 13e1f370

if(WIN32 AND NOT CYGWIN)
  set(DEFAULT_INSTALL_CMAKE_DIR "${CMAKE_INSTALL_PREFIX}/CMake")
else()
  set(DEFAULT_INSTALL_CMAKE_DIR "${CMAKE_INSTALL_LIBDIR}/CMake/Galois")
endif()

set(INSTALL_CMAKE_DIR "${DEFAULT_INSTALL_CMAKE_DIR}" CACHE PATH "Installation directory for CMake files")
# Make relative path absolute
if(NOT IS_ABSOLUTE "${INSTALL_CMAKE_DIR}")
  set(INSTALL_CMAKE_DIR "${CMAKE_INSTALL_PREFIX}/${INSTALL_CMAKE_DIR}")
endif()

file(RELATIVE_PATH RELATIVE_INCLUDE_FROM_INSTALL_PREFIX "${CMAKE_INSTALL_PREFIX}" "${CMAKE_INSTALL_FULL_INCLUDEDIR}")
file(RELATIVE_PATH RELATIVE_LIB_FROM_INSTALL_PREFIX "${CMAKE_INSTALL_PREFIX}" "${CMAKE_INSTALL_FULL_LIBDIR}")
file(RELATIVE_PATH RELATIVE_BIN_FROM_INSTALL_PREFIX "${CMAKE_INSTALL_PREFIX}" "${CMAKE_INSTALL_FULL_BINDIR}")

# Enable iss specific options; should be OFF in the general release; all guarded by USE_EXP
set(USE_EXP OFF CACHE BOOL "Use experimental features")
set(USE_DIST_EXP OFF CACHE BOOL "Use experimental features in distributed branch")
set(USE_HTM OFF CACHE BOOL "Use HTM")
set(USE_PROF OFF CACHE BOOL "Use profiling specific features")
set(USE_EMBEDDED_REVISION ON CACHE BOOL "Embed revision numbers")

# Enable cross compilation for specific architectures: For eg. -march=knl for knl architecture
set(USE_ARCH native CACHE STRING "Use specific architecture for cross compilation (Default : native)")

set(NUM_TEST_THREADS "" CACHE STRING "Maximum number of threads to use when running tests (default: number of physical cores)")

if(NOT NUM_TEST_THREADS)
  cmake_host_system_information(RESULT NUM_TEST_THREADS QUERY NUMBER_OF_PHYSICAL_CORES)
endif()
if(NUM_TEST_THREADS LESS_EQUAL 0)
  set(NUM_TEST_THREADS 1)
endif()

if(ENABLE_HETERO_GALOIS)
  set(USE_ARCH none)
endif()

###### Configure (users don't need to go beyond here) ######

# Enable testing and ctest integration
include(CTest)

###### Configure compiler ######

# generate compile_commands.json
set(CMAKE_EXPORT_COMPILE_COMMANDS ON)

set(CMAKE_CXX_STANDARD 17)
set(CMAKE_CXX_STANDARD_REQUIRED ON)
set(CMAKE_CXX_EXTENSIONS OFF) #...without compiler extensions like gnu++11
set(CMAKE_POSITION_INDEPENDENT_CODE ON)

# Always include debug info and aggressive warnings
add_compile_options("$<$<COMPILE_LANGUAGE:CXX>:-g;-Wall;-Wextra;-Werror>")

# GCC
if(CMAKE_CXX_COMPILER_ID STREQUAL "GNU")
  if(CMAKE_CXX_COMPILER_VERSION VERSION_LESS 7)
    message(FATAL_ERROR "gcc must be version 7 or higher. Found ${CMAKE_CXX_COMPILER_VERSION}.")
  endif()

  if(CMAKE_CXX_COMPILER_VERSION VERSION_GREATER_EQUAL 7 AND CMAKE_CXX_COMPILER_VERSION VERSION_LESS 8)
    # GCC-{6,7} is a too imprecise
    add_compile_options("$<$<COMPILE_LANGUAGE:CXX>:-Wno-unused-but-set-variable>")
  elseif(CMAKE_CXX_COMPILER_VERSION VERSION_GREATER_EQUAL 9)
    # Avoid warnings from boost::counting_iterator
    add_compile_options("$<$<COMPILE_LANGUAGE:CXX>:-Wno-deprecated-copy>")
    # Avoid warnings from openmpi
    add_compile_options("$<$<COMPILE_LANGUAGE:CXX>:-Wno-cast-function-type>")
  endif()

  # Removing unused parameters conflicts with readability rules
  add_compile_options("$<$<COMPILE_LANGUAGE:CXX>:-Wno-unused-parameter>")
endif()

# Clang
if(CMAKE_CXX_COMPILER_ID STREQUAL "Clang")
  if(CMAKE_CXX_COMPILER_VERSION VERSION_LESS 7)
    message(FATAL_ERROR "clang must be version 7 or higher. Found ${CMAKE_CXX_COMPILER_VERSION}.")
  endif()
  
  if(CMAKE_CXX_COMPILER_VERSION VERSION_GREATER_EQUAL 10)
    # Avoid warnings from boost::counting_iterator
    add_compile_options("$<$<COMPILE_LANGUAGE:CXX>:-Wno-deprecated-copy>")
  endif()

  add_compile_options("$<$<COMPILE_LANGUAGE:CXX>:-fcolor-diagnostics;-Wno-unused-parameter>")
endif()

if(CMAKE_CXX_COMPILER_ID STREQUAL "AppleClang")
  add_compile_options("$<$<COMPILE_LANGUAGE:CXX>:-Wno-unused-parameter>")
endif()

# ICC
if(CMAKE_CXX_COMPILER_ID STREQUAL "Intel")
  if(CMAKE_CXX_COMPILER_VERSION VERSION_LESS 19.0.1)
    message(FATAL_ERROR "icpc must be 19.0.1 or higher. Found ${CMAKE_CXX_COMPILER_VERSION}.")
  endif()

  add_compile_options("$<$<COMPILE_LANGUAGE:CXX>:-wd68;-wd981;-wd383;-wd869;-wd2196;-wd279;-wd2504;-wd2943;-wd32013;-wd3373>")
endif()

if(CYGWIN)
  message(STATUS "On Cygwin")
  add_definitions(-U__STRICT_ANSI__)
endif()

# Enable architecture-specific optimizations
include(CheckArchFlags)
if(ARCH_FLAGS_FOUND)
  add_compile_options("$<$<COMPILE_LANGUAGE:CXX>:${ARCH_CXX_FLAGS}>")
  add_compile_options("$<$<COMPILE_LANGUAGE:C>:${ARCH_C_FLAGS}>")
  add_link_options(${ARCH_LINK_FLAGS})
endif()

# GNU profiling
if(USE_GPROF)
  add_compile_options(-pg)
  add_link_options(-pg)
endif(USE_GPROF)

if(USE_SANITIZER)
  add_compile_options("$<$<COMPILE_LANGUAGE:CXX>:-fsanitize=address;-fno-omit-frame-pointer;-fno-optimize-sibling-calls>")
endif()

if(CXX_CLANG_TIDY)
  set(CMAKE_CXX_CLANG_TIDY ${CXX_CLANG_TIDY} "-header-filter=.*${CMAKE_SOURCE_DIR}.*")
  # Ignore warning flags intended for the CXX program. This only works because
  # the two compilers we care about, clang and gcc, both understand
  # -Wno-unknown-warning-option.
  add_compile_options("$<$<COMPILE_LANGUAGE:CXX>:-Wno-unknown-warning-option>")
endif()

add_definitions(-DGALOIS_VERSION_MAJOR=${GALOIS_VERSION_MAJOR})
add_definitions(-DGALOIS_VERSION_MINOR=${GALOIS_VERSION_MINOR})
add_definitions(-DGALOIS_VERSION_PATCH=${GALOIS_VERSION_PATCH})
add_definitions(-DGALOIS_VERSION=${GALOIS_VERSION_MAJOR}.${GALOIS_VERSION_MINOR}.${GALOIS_VERSION_PATCH})
add_definitions(-DGALOIS_COPYRIGHT_YEAR=${GALOIS_COPYRIGHT_YEAR})

###### Configure features ######

# Distributed-heterogeneous features
if(ENABLE_HETERO_GALOIS)
  set(ENABLE_DIST_GALOIS ON)
endif()

if(ENABLE_DIST_GALOIS)
  add_definitions(-DGALOIS_USE_DIST)
  find_package(MPI REQUIRED) # required even if USE_LCI

  if (USE_LCI)
    add_definitions(-DGALOIS_USE_LWCI)
    set(LWCI_ROOT "${CMAKE_SOURCE_DIR}/liblci")
    set(LWCI_INCLUDE "${LWCI_ROOT}/include")
    set(LWCI_LIBRARY "${LWCI_ROOT}/liblci.a")
    add_custom_command(
      OUTPUT ${LWCI_LIBRARY}
      COMMAND make -C ${LWCI_ROOT}
    )
    add_custom_target(lci DEPENDS ${LWCI_LIBRARY})
  endif(USE_LCI)

  if(ENABLE_HETERO_GALOIS)
    enable_language(CUDA)

    string(REPLACE "." "" GENCODES ${CUDA_CAPABILITY})
    string(REPLACE "," ";" GENCODES ${GENCODES})
    foreach(GENCODE ${GENCODES})
<<<<<<< HEAD
      set(CUDA_NVCC_FLAGS ${CUDA_NVCC_FLAGS}; --expt-extended-lambda -gencode arch=compute_${GENCODE},code=sm_${GENCODE})
=======
      add_compile_options("$<$<COMPILE_LANGUAGE:CUDA>:-gencode=arch=compute_${GENCODE},code=sm_${GENCODE}>")
>>>>>>> 13e1f370
    endforeach()

    include_directories("$<$<BUILD_INTERFACE:$<COMPILE_LANGUAGE:CUDA>>:${CMAKE_SOURCE_DIR}/libgpu/include>")
    include_directories("$<$<BUILD_INTERFACE:$<COMPILE_LANGUAGE:CXX>>:${CMAKE_SOURCE_DIR}/libgpu/include>")

    # MGPU v1.1
<<<<<<< HEAD
    set(MGPU_ROOT "${CMAKE_SOURCE_DIR}/moderngpu") # only required headers
    cuda_include_directories("${MGPU_ROOT}/src")

    # CUB v1.6.4
    set(CUB_ROOT "${CMAKE_SOURCE_DIR}/cub") # only required headers
    cuda_include_directories("${CUB_ROOT}")
=======
    set(MGPU_ROOT "${CMAKE_SOURCE_DIR}/libgpu/moderngpu") # only required headers
    include_directories("$<$<BUILD_INTERFACE:$<COMPILE_LANGUAGE:CUDA>>:${MGPU_ROOT}/include>")
    include_directories("$<$<BUILD_INTERFACE:$<COMPILE_LANGUAGE:CXX>>:${MGPU_ROOT}/include>")

    # CUB v1.6.4
    set(CUB_ROOT "${CMAKE_SOURCE_DIR}/libgpu/cub") # only required headers
    include_directories("$<$<BUILD_INTERFACE:$<COMPILE_LANGUAGE:CUDA>>:${CUB_ROOT}>")
    include_directories("$<$<BUILD_INTERFACE:$<COMPILE_LANGUAGE:CXX>>:${CUB_ROOT}>")
>>>>>>> 13e1f370

  endif(ENABLE_HETERO_GALOIS)
endif(ENABLE_DIST_GALOIS)

# Experimental features
if(USE_EXP)
  set(USE_VTUNE ON)
  set(USE_PAPI ON)
  add_definitions(-DGALOIS_USE_EXP)
  include_directories("libgalois/experimental/include")
  include_directories("lonestar/include/pangolin")
  if(ENABLE_DIST_GALOIS)
    include_directories("libgluon/experimental/include")
  endif()

  find_package(OpenMP)
  if(OPENMP_FOUND)
    add_compile_options("$<$<COMPILE_LANGUAGE:CXX>:${OpenMP_CXX_FLAGS}>")
    add_compile_options("$<$<COMPILE_LANGUAGE:C>:${OpenMP_CXX_FLAGS}>")
  endif()

  find_package(TBB)
  if(TBB_FOUND)
    include_directories(${TBB_INCLUDE_DIRS})
  endif()

  find_package(CBLAS)
  if(CBLAS_FOUND)
    include_directories(${BLAS_INCLUDE_DIRS})
  endif()

  if(USE_PROF)
    add_definitions(-DGALOIS_USE_PROF)
  endif()

  if(USE_EMBEDDED_REVISION)
    include(GetGitVersion)
    set(GALOIS_USE_EMBEDDED_REVISION on)
  endif()

  if(USE_HTM)
    if(CMAKE_CXX_COMPILER_ID STREQUAL "XL")
      add_compile_options("$<$<COMPILE_LANGUAGE:CXX>:-qtm;-qsmp=speculative>")
      set(GALOIS_USE_HTM on)
      set(GALOIS_USE_SEQ_ONLY on)
      set(USE_LONGJMP_ABORT on)
    else()
      message(FATAL_ERROR "Hardware transactional memory not supported")
    endif()
  endif()

endif()

if(USE_VTUNE)
  set(VTune_ROOT /opt/intel/vtune_amplifier)
  find_package(VTune)
  message(STATUS "VTUNE: ${VTune_INCLUDE_DIRS}")

  if (VTune_FOUND)
    include_directories(${VTune_INCLUDE_DIRS})
    add_definitions(-DGALOIS_USE_VTUNE)
  else()
    message(WARNING "VTune not found")
  endif()
endif()

if(USE_PAPI)
  if (PAPI_ROOT STREQUAL "")
    set(PAPI_ROOT /usr)
  endif()
  find_package(PAPI)
  message(STATUS "PAPI: ${PAPI_INCLUDE_DIRS}")

  if (PAPI_FOUND)
    include_directories(${PAPI_INCLUDE_DIRS})
    add_definitions(-DGALOIS_USE_PAPI)
  else()
    message(WARNING "PAPI not found")
  endif()
endif()

# PThreads
find_package(Threads REQUIRED)

include(CheckMmap)

# HugePages
include(CheckHugePages)
if(NOT HAVE_HUGEPAGES AND USE_STRICT_CONFIG)
  message(FATAL_ERROR "Need huge pages")
endif()

# Longjmp
if(USE_LONGJMP_ABORT)
  add_definitions(-DGALOIS_USE_LONGJMP_ABORT)
endif()

# Boost
set(Boost_ADDITIONAL_VERSIONS "1.58.0" "1.60.0" "1.61.0" "1.62.0")
if(NOT "$ENV{BOOST_DIR}" STREQUAL "")
  set(BOOST_ROOT $ENV{BOOST_DIR})
endif()
find_package(Boost 1.58.0 REQUIRED COMPONENTS serialization iostreams)
include_directories(${Boost_INCLUDE_DIRS})

include(CheckEndian)

###### Build Hacks ######

add_definitions(-D__STDC_LIMIT_MACROS)
add_definitions(-D__STDC_CONSTANT_MACROS)

###### Test Inputs ######
if(GRAPH_LOCATION)
  MESSAGE(STATUS "Using graph location ${GRAPH_LOCATION}")
  set(BASEINPUT "${GRAPH_LOCATION}/small_inputs")
else()
  add_subdirectory(inputs)
  set(BASEINPUT ${CMAKE_BINARY_DIR}/inputs/small_inputs)
  MESSAGE(STATUS "Use 'make input' to download inputs in the build directory")
endif()

###### Global Functions ######

function(add_test_scale type app)
  set(options NOT_QUICK)
  set(one_value_args)
  set(multi_value_args REQUIRES COMMAND_PREFIX)
  cmake_parse_arguments(X "${options}" "${one_value_args}" "${multi_value_args}" ${ARGN})

  set(threads)
  set(thr 1)
  while (${thr} LESS ${NUM_TEST_THREADS})
    list(APPEND threads ${thr})
    math(EXPR thr "${thr} * 2")
  endwhile()
  if (NOT ${thr} EQUAL ${NUM_TEST_THREADS})
    list(APPEND threads ${NUM_TEST_THREADS})
  endif()

  foreach (thr ${threads})
    set(name run-${type}-${app}-${thr})
    add_test(NAME ${name} COMMAND ${app} ${X_UNPARSED_ARGUMENTS} -t ${thr})
    if (NOT ${X_NOT_QUICK})
      # Allow parallel tests
      set_tests_properties(${name}
        PROPERTIES ENVIRONMENT GALOIS_DO_NOT_BIND_THREADS=1 LABELS quick)
    endif()
  endforeach()
endfunction(add_test_scale)

function(add_test_unit)
  set(options)
  set(one_value_args ADD_TARGET)
  set(multi_value_args REQUIRES COMMAND_PREFIX)
  cmake_parse_arguments(X "${options}" "${one_value_args}" "${multi_value_args}" ${ARGN})

  if(NOT ${APP_ADD_TARGET})
    message(FATAL_ERROR "Missing required option ADD_TARGET to add_test_unit")
  endif()

  foreach(required ${X_REQUIRES})
    if(${${required}} MATCHES "TRUE")
    else()
      message(STATUS "NOT compiling ${name} (missing: ${required})")
      return()
    endif()
  endforeach()


  set(name ${X_ADD_TARGET})
  set(test_name unit-${name})

  add_executable(${test_name} ${name}.cpp)
  link_app(${test_name})

  set(commandline ${X_COMMAND_PREFIX})
  list(APPEND commandline "$<TARGET_FILE:${test_name}>")
  list(APPEND commandline ${X_UNPARSED_ARGUMENTS})

  add_test(NAME ${test_name} COMMAND ${commandline})

  # Allow parallel tests
  set_tests_properties(${test_name}
    PROPERTIES
      ENVIRONMENT GALOIS_DO_NOT_BIND_THREADS=1
      LABELS quick
    )
endfunction()

function(link_app name)
  if (ARGN)
    target_link_libraries(${name} ${ARGN})
  endif()
  target_link_libraries(${name} lonestar)
  target_link_libraries(${name} galois_shmem)
  target_link_libraries(${name} gllvm)
  target_link_libraries(${name} ${CMAKE_THREAD_LIBS_INIT})

  if(VTune_FOUND)
    target_link_libraries(${name} ${VTune_LIBRARIES})
  endif()

  if(PAPI_FOUND)
    target_link_libraries(${name} ${PAPI_LIBRARIES})
  endif()

endfunction()

# TODO: separate out shared and dist libraries to link
# one way to go about it is to create two functions
function(app name)
  set(options)
  set(one_value_args)
  set(multi_value_args REQUIRES EXTLIBS)
  cmake_parse_arguments(APP "${options}" "${one_value_args}" "${multi_value_args}" ${ARGN})

  foreach(required ${APP_REQUIRES})
    if(${${required}} MATCHES "TRUE")
    else()
      message(STATUS "NOT compiling ${name} (missing: ${required})")
      return()
    endif()
  endforeach()

  add_executable(${name} ${APP_UNPARSED_ARGUMENTS})
  link_app(${name} ${APP_EXTLIBS})

  if(INSTALL_APPS)
    install(TARGETS ${name} DESTINATION bin)
  endif()
endfunction(app)

###### Source finding ######
#include_directories(include)

add_subdirectory(libllvm)
add_subdirectory(libgalois)
if(USE_PANGOLIN)
  add_subdirectory(libpangolin)
  add_subdirectory(lonestarmine)
endif(USE_PANGOLIN)
if(ENABLE_DIST_GALOIS)
  add_subdirectory(libdist)
  add_subdirectory(libcusp)
  add_subdirectory(libgluon)
  if(ENABLE_HETERO_GALOIS)
    add_subdirectory(libgpu)
  endif(ENABLE_HETERO_GALOIS)
endif(ENABLE_DIST_GALOIS)
add_subdirectory(tools)
add_subdirectory(scripts)

if(NOT SKIP_COMPILE_APPS)
  add_subdirectory(lonestar)
  if(ENABLE_DIST_GALOIS)
    add_subdirectory(lonestardist)
  endif(ENABLE_DIST_GALOIS)
  add_subdirectory(test)
#  add_subdirectory(toolkit_ml)

  if(USE_DIST_EXP)
    if(ENABLE_DIST_GALOIS)
      add_subdirectory(lonestardist/experimental)
      add_subdirectory(lonestardist/experimental/resilience)
      add_subdirectory(lonestardist/experimental/on_demand)
    endif(ENABLE_DIST_GALOIS)
  endif(USE_DIST_EXP)
  if(USE_EXP)
    add_subdirectory(lonestar/experimental)
  endif(USE_EXP)
endif()

###### Documentation ######
find_package(Doxygen)
if(DOXYGEN_FOUND)
  #TODO: double check the list of directories here
  set(DOXYFILE_SOURCE_DIR "${CMAKE_CURRENT_SOURCE_DIR}/docs\" \"${CMAKE_CURRENT_SOURCE_DIR}/libcusp\" \"${CMAKE_CURRENT_SOURCE_DIR}/libdist\" \"${CMAKE_CURRENT_SOURCE_DIR}/libgalois\" \"${CMAKE_CURRENT_SOURCE_DIR}/libgluon")
  configure_file(${CMAKE_CURRENT_SOURCE_DIR}/Doxyfile.in
     ${CMAKE_CURRENT_BINARY_DIR}/Doxyfile.in @ONLY)
  add_custom_target(doc ${DOXYGEN_EXECUTABLE}
     ${CMAKE_CURRENT_BINARY_DIR}/Doxyfile.in WORKING_DIRECTORY
     ${CMAKE_CURRENT_BINARY_DIR})
endif()

###### Distribution ######
include(InstallRequiredSystemLibraries)
set(CPACK_GENERATOR "TGZ")
set(CPACK_RESOURCE_FILE_LICENSE "${CMAKE_CURRENT_SOURCE_DIR}/COPYRIGHT")
set(CPACK_RESOURCE_FILE_README "${CMAKE_CURRENT_SOURCE_DIR}/README.md")
set(CPACK_PACKAGE_VERSION_MAJOR ${GALOIS_VERSION_MAJOR})
set(CPACK_PACKAGE_VERSION_MINOR ${GALOIS_VERSION_MINOR})
set(CPACK_PACKAGE_VERSION_PATCH ${GALOIS_VERSION_PATCH})
include(CPack)

###### Installation ######

# Galois compiler definitions
set(galois_defs)
set(galois_options)
get_directory_property(defs DIRECTORY "${PROJECT_SOURCE_DIR}" COMPILE_DEFINITIONS)
foreach(d ${defs})
  set(galois_defs "${galois_defs} -D${d}")
endforeach()
get_directory_property(defs DIRECTORY "${PROJECT_SOURCE_DIR}" COMPILE_DEFINITIONS_${CMAKE_BUILD_TYPE})
foreach(d ${defs})
  set(galois_defs "${galois_defs} -D${d}")
endforeach()
string(TOUPPER ${CMAKE_BUILD_TYPE} upper_build_type)
set(GALOIS_FLAGS "${galois_defs} ${CMAKE_CXX_FLAGS} ${CMAKE_CXX_FLAGS_${upper_build_type}}")
set(GALOIS_CXX_COMPILER "${CMAKE_CXX_COMPILER}")

file(RELATIVE_PATH PATH_FROM_INSTALLED_CMAKE_FILE_TO_PREFIX "${INSTALL_CMAKE_DIR}" "${CMAKE_INSTALL_PREFIX}")

# Generate appropriate CMake files for installation and build trees
configure_file("${PROJECT_SOURCE_DIR}/cmake/Modules/GaloisConfig.cmake.in"
  "${PROJECT_BINARY_DIR}${CMAKE_FILES_DIRECTORY}/GaloisConfig.cmake" @ONLY)
configure_file("${PROJECT_SOURCE_DIR}/cmake/Modules/GaloisConfigVersion.cmake.in"
  "${PROJECT_BINARY_DIR}${CMAKE_FILES_DIRECTORY}/GaloisConfigVersion.cmake" @ONLY)
install(FILES
  "${PROJECT_BINARY_DIR}${CMAKE_FILES_DIRECTORY}/GaloisConfig.cmake"
  "${PROJECT_BINARY_DIR}${CMAKE_FILES_DIRECTORY}/GaloisConfigVersion.cmake"
  DESTINATION "${INSTALL_CMAKE_DIR}" COMPONENT dev)
install(EXPORT GaloisTargets DESTINATION "${INSTALL_CMAKE_DIR}" COMPONENT dev)<|MERGE_RESOLUTION|>--- conflicted
+++ resolved
@@ -39,10 +39,8 @@
 set(INSTALL_APPS OFF CACHE BOOL "Install apps as well as library")
 set(SKIP_COMPILE_APPS OFF CACHE BOOL "Skip compilation of applications using Galois library")
 set(GRAPH_LOCATION "" CACHE PATH "Location of inputs for tests if downloaded/stored separately.")
-<<<<<<< HEAD
 set(USE_PANGOLIN OFF CACHE BOOL "Install pangolin apps as well as library")
 set(USE_GPU OFF CACHE BOOL "Build Galois with GPU support")
-=======
 set(CXX_CLANG_TIDY "" CACHE STRING "Semi-colon list specifying clang-tidy command and arguments")
 set(CMAKE_CXX_COMPILER_LAUNCHER "" CACHE STRING "Semi-colon list specifying command to wrap compiler invocations (e.g., ccache)")
 set(USE_ARCH native CACHE STRING "Optimize for a specific processor architecture ('none' to disable)")
@@ -52,7 +50,6 @@
 # Putting this here is mostly just a placeholder so people know it's an option.
 # Currently this is really only intended to change anything for the libgalois_shmem target.
 set(BUILD_SHARED_LIBS OFF CACHE BOOL "Build shared libraries")
->>>>>>> 13e1f370
 
 if(WIN32 AND NOT CYGWIN)
   set(DEFAULT_INSTALL_CMAKE_DIR "${CMAKE_INSTALL_PREFIX}/CMake")
@@ -224,34 +221,20 @@
     string(REPLACE "." "" GENCODES ${CUDA_CAPABILITY})
     string(REPLACE "," ";" GENCODES ${GENCODES})
     foreach(GENCODE ${GENCODES})
-<<<<<<< HEAD
-      set(CUDA_NVCC_FLAGS ${CUDA_NVCC_FLAGS}; --expt-extended-lambda -gencode arch=compute_${GENCODE},code=sm_${GENCODE})
-=======
+      #set(CUDA_NVCC_FLAGS ${CUDA_NVCC_FLAGS}; --expt-extended-lambda -gencode arch=compute_${GENCODE},code=sm_${GENCODE})
       add_compile_options("$<$<COMPILE_LANGUAGE:CUDA>:-gencode=arch=compute_${GENCODE},code=sm_${GENCODE}>")
->>>>>>> 13e1f370
     endforeach()
 
     include_directories("$<$<BUILD_INTERFACE:$<COMPILE_LANGUAGE:CUDA>>:${CMAKE_SOURCE_DIR}/libgpu/include>")
     include_directories("$<$<BUILD_INTERFACE:$<COMPILE_LANGUAGE:CXX>>:${CMAKE_SOURCE_DIR}/libgpu/include>")
 
     # MGPU v1.1
-<<<<<<< HEAD
     set(MGPU_ROOT "${CMAKE_SOURCE_DIR}/moderngpu") # only required headers
     cuda_include_directories("${MGPU_ROOT}/src")
 
     # CUB v1.6.4
     set(CUB_ROOT "${CMAKE_SOURCE_DIR}/cub") # only required headers
     cuda_include_directories("${CUB_ROOT}")
-=======
-    set(MGPU_ROOT "${CMAKE_SOURCE_DIR}/libgpu/moderngpu") # only required headers
-    include_directories("$<$<BUILD_INTERFACE:$<COMPILE_LANGUAGE:CUDA>>:${MGPU_ROOT}/include>")
-    include_directories("$<$<BUILD_INTERFACE:$<COMPILE_LANGUAGE:CXX>>:${MGPU_ROOT}/include>")
-
-    # CUB v1.6.4
-    set(CUB_ROOT "${CMAKE_SOURCE_DIR}/libgpu/cub") # only required headers
-    include_directories("$<$<BUILD_INTERFACE:$<COMPILE_LANGUAGE:CUDA>>:${CUB_ROOT}>")
-    include_directories("$<$<BUILD_INTERFACE:$<COMPILE_LANGUAGE:CXX>>:${CUB_ROOT}>")
->>>>>>> 13e1f370
 
   endif(ENABLE_HETERO_GALOIS)
 endif(ENABLE_DIST_GALOIS)

--- conflicted
+++ resolved
@@ -150,7 +150,7 @@
 
     graph.getData(source).dist = 0;
     if (std::distance(graph.edge_begin(source), graph.edge_end(source)) + 1 > (long) graph.sizeEdges() / 20) {
-      Galois::do_all_local(&graph, BackwardProcess(graph, this, &bags[next], newDist));
+      Galois::do_all_local(graph, BackwardProcess(graph, this, &bags[next], newDist));
       numBackward += 1;
     } else {
       Galois::for_each(graph.out_edges(source, Galois::MethodFlag::NONE).begin(), 
@@ -167,26 +167,17 @@
       newDist++;
       if (nextSize > graph.sizeEdges() / 20) {
         //std::cout << "Dense " << nextSize << "\n";
-        Galois::do_all_local(&graph, BackwardProcess(graph, this, &bags[next], newDist));
+        Galois::do_all_local(graph, BackwardProcess(graph, this, &bags[next], newDist));
         numBackward += 1;
       } else if (numForward < 10 && numBackward == 0) {
         //std::cout << "Sparse " << nextSize << "\n";
-<<<<<<< HEAD
-        Galois::for_each_local<WL>(&bags[cur], ForwardProcess(graph, this, &bags[next], newDist));
-=======
         Galois::for_each_local(bags[cur], ForwardProcess(graph, this, &bags[next], newDist), Galois::wl<WL>());
->>>>>>> 4113c1e4
         numForward += 1;
       } else {
         //std::cout << "Async " << nextSize << "\n";
         WorkItemBag asyncBag;
-<<<<<<< HEAD
-        Galois::for_each_local<WL>(&bags[cur], PopulateAsync(asyncBag, newDist));
-        Galois::for_each_local<BSWL>(&asyncBag, ForwardProcess(graph, this));
-=======
         Galois::for_each_local(bags[cur], PopulateAsync(asyncBag, newDist), Galois::wl<WL>());
         Galois::for_each_local(asyncBag, ForwardProcess(graph, this), Galois::wl<BSWL>());
->>>>>>> 4113c1e4
         break;
       }
       bags[cur].clear();

#include <stdio.h>
#include <stdlib.h>
#include <string.h>
#include <math.h>
#include <time.h>

#include "galois/Galois.h"
#include "galois/Reduction.h"
#include "galois/PriorityQueue.h"
#include "galois/Timer.h"
#include "galois/graphs/Graph.h"
#include "galois/graphs/TypeTraits.h"
#include "galois/substrate/SimpleLock.h"
#include "galois/AtomicHelpers.h"
#include "galois/runtime/Profile.h"

#include "galois/LargeArray.h"
#include "llvm/Support/CommandLine.h"

#include "Lonestar/BoilerPlate.h"
#include "Lonestar/BFS_SSSP.h"

#include "DataType.h"
#include "flute.h"
#include "DataProc.h"
#include "RSMT.h"
#include "maze.h"
#include "RipUp.h"
#include "utility.h"
#include "route.h"
#include "maze3D.h"
#include "maze_finegrain.h"
#include "maze_finegrain_lateupdate.h"
#include "maze_lock.h"

static const char* name = "SPRoute";

static const char* desc =
    "A Scalable Parallel global router with a hybrid parallel algorithm which "
    "combines net-level parallelism and fine-grain parallelism";

static const char* url = "SPRoute";

namespace cll = llvm::cl;
static cll::opt<std::string> filename(cll::Positional, cll::desc("<input file>"), cll::Required);

<<<<<<< HEAD
static cll::opt<std::string> outfile("o", cll::desc("output file"), cll::init(""));
=======
static cll::opt<std::string> outfile("o", cll::desc("output file (optional)"), cll::init(""));

static cll::opt<std::string> fluteDir("flute", cll::desc("directory of POWV9.dat and POST9.dat (REQUIRED)"), cll::Required);
>>>>>>> 2e01b91e

int main(int argc, char** argv)
{
//    char benchFile[FILESTRLEN];
    clock_t t1, t2, t3;
    float gen_brk_Time, reading_Time;
    int enlarge, ripup_threshold;
    int i;
    int ESTEP1,CSTEP1, thStep1;
    int ESTEP2,CSTEP2, thStep2;
	int ESTEP3,CSTEP3, tUsage;
	int Ripvalue, LVIter, cost_step;
	int maxOverflow, past_cong, last_cong, finallength, numVia, ripupTH3D, newTH, healingTrigger;
	int minofl, minoflrnd = 0, mazeRound, upType, cost_type, bmfl, bwcnt;
	bool goingLV, noADJ, needOUTPUT;

    needOUTPUT = false;

    /*string outFile;
    for(int i = 1; i < argc; i++) {
        string tmp(argv[i]);
        if(tmp == "-t")
            numThreads = atoi(argv[i+1]);
        else if(tmp == "-o") {
            outFile = string(argv[i+1]);
            needOUTPUT = true;
        }
        else if(tmp == "-h" || tmp == "--help") {
	        printf("Usage: ./SPRoute  <input> -o <output> -t <nthreads> \n");
            exit(1);
        }
    }*/
    
    galois::SharedMemSys G;
    LonestarStart(argc, argv, name, desc, url);
    galois::preAlloc(numThreads * 2);

    if(outfile != "") {
        needOUTPUT = true;
    }
	LB=0.9;
	UB=1.3;


	SLOPE=5;
	THRESH_M=20;
	ENLARGE=15;//5
	ESTEP1=10;//10
	ESTEP2=5;//5
	ESTEP3=5;//5
	CSTEP1=2;//5
	CSTEP2=2;//3
	CSTEP3=5;//15
	COSHEIGHT=4;
	L=0;
	VIA=2;
	Ripvalue=-1;
	ripupTH3D = 10;
	goingLV = TRUE;
	noADJ = FALSE;
	thStep1 = 10;
	thStep2 = 4;
	LVIter = 3;
	mazeRound = 500;
	bmfl = BIG_INT;
	minofl = BIG_INT;

     //galois::substrate::PerThreadStorage<THREAD_LOCAL_STORAGE> thread_local_storage;
     //galois::setActiveThreads(numThreads);
   /* galois::on_each( 
            [&] (const unsigned tid, const unsigned numT)
            {
                printf("threadid: %d %d\n", tid, numT);
            }
            );
*/
   cout << " nthreads: " << numThreads << endl;

    
   int finegrain = false;
   int thread_choice = 0;
   //int thread_steps[6] = {28,14,8,4,1};
   //int thread_livelock_limit[6] = {1,1,1,1,1};
   bool extrarun = false;
   int thread_livelock = 0;

    if(1)
	{
		t1 = clock();
		printf("\nReading %s ...\n", filename.c_str());
		readFile(filename.c_str());
		printf("\nReading Lookup Table ...\n");
		readLUT(fluteDir.c_str());
		printf("\nDone reading table\n\n");  

		t2 = clock();
		reading_Time = (float)(t2-t1)/CLOCKS_PER_SEC;
		printf("Reading Time: %f sec\n", reading_Time);
	    
		// call FLUTE to generate RSMT and break the nets into segments (2-pin nets)

		VIA=2;
		//viacost = VIA;
		viacost = 0;
		gen_brk_RSMT(FALSE, FALSE, FALSE, FALSE, noADJ);
		printf("first L\n");
		routeLAll(TRUE);
		gen_brk_RSMT(TRUE, TRUE,TRUE,FALSE, noADJ);
		getOverflow2D( &maxOverflow);
		printf("second L\n");
		newrouteLAll(FALSE, TRUE);
		getOverflow2D( &maxOverflow); 
		spiralRouteAll ();
		newrouteZAll(10) ;
		printf("first Z\n");
		past_cong = getOverflow2D( &maxOverflow); 

		convertToMazeroute();

		enlarge = 10;
		newTH = 10;
		healingTrigger = 0;
		stopDEC = 0;
		upType  = 1;

		//iniBDE();

		costheight=COSHEIGHT;

		if (maxOverflow > 700) {
			costheight = 8;
			LOGIS_COF = 1.33;
			VIA = 0;
			THRESH_M = 0;
			CSTEP1 = 30;
			slope = BIG_INT;
		}


		for (i = 0; i < LVIter; i++) {

			LOGIS_COF = max (2.0/(1+log(maxOverflow)), LOGIS_COF);
			LOGIS_COF = 2.0/(1+log(maxOverflow));
			printf("LV routing round %d, enlarge %d \n", i,enlarge);
			routeLVAll(newTH, enlarge);

			past_cong = getOverflow2Dmaze( &maxOverflow , & tUsage); 

			enlarge += 5;
			newTH -= 5;
			if (newTH < 1) {
				newTH = 1;
			}
		}  
		
	//	past_cong = getOverflow2Dmaze( &maxOverflow); 
	
		t3 = clock();
		reading_Time = (float)(t3-t2)/CLOCKS_PER_SEC;
		printf("LV Time: %f sec\n", reading_Time);
		InitEstUsage();

		i=1;
		costheight=COSHEIGHT;
		enlarge=ENLARGE;
		ripup_threshold=Ripvalue;
		
		minofl = totalOverflow;
		stopDEC = FALSE;

		slope = 20;
		L = 1;
		cost_type = 1;

		InitLastUsage(upType);

		galois::InsertBag<int> net_shuffle[40]; //6*6
		//OrderNetEdge* netEO = (OrderNetEdge*)calloc(2000, sizeof(OrderNetEdge));
		
        PRINT_HEAT = 0;
		//checkUsageCorrectness();
		galois::StatTimer roundtimer("round");
		unsigned long oldtime = 0;
		round_avg_dist = 0;
		round_avg_length = 0;
		while(totalOverflow>0)
		{

			if(THRESH_M>15) {
				THRESH_M-=thStep1;
			} else if(THRESH_M>=2) {
				THRESH_M-=thStep2;
			} else {
				THRESH_M = 0;
			}
			if(THRESH_M<=0) {
				THRESH_M=0;
			}
			//std::cout << "totalOverflow : " << totalOverflow << " enlarge: " << enlarge << std::endl; 
			if(totalOverflow>2000)
			{
				enlarge+=ESTEP1;//ENLARGE+(i-1)*ESTEP;
				cost_step = CSTEP1;
				updateCongestionHistory( i, upType);
				
			}
			else if(totalOverflow<500)
			{
				 
				cost_step = CSTEP3;
				enlarge+=ESTEP3;
				ripup_threshold = -1;
				updateCongestionHistory( i, upType);
			}  else	{
				cost_step = CSTEP2;
				enlarge+=ESTEP2;
				updateCongestionHistory( i, upType);
			}

			if(totalOverflow>15000 && maxOverflow > 400) {
				enlarge = max(xGrid,yGrid) / 30;  //This is the key!!!! to enlarge routing area!!!!
				//enlarge = max(xGrid,yGrid) / 10;
				slope = BIG_INT;
				//slope = 20;
				if (i == 5) {
					VIA = 0;
					LOGIS_COF = 1.33;
					ripup_threshold = -1;
				//	cost_type = 3;
					
				} else if (i > 6) {
					if (i %2 == 0) {
						LOGIS_COF += 0.5;
					}
					if (i > 20){
						break;
					}
				} 
				if (i > 10) {
					cost_type = 1;
					ripup_threshold = 0;
				}
			}

            int maxGrid = max(xGrid + 1, yGrid + 1);			 
			enlarge = min (enlarge, maxGrid/2);
			//std::cout << "costheight : " << costheight << " enlarge: " << enlarge << std::endl; 
			costheight+=cost_step;
			//std::cout << "costheight : " << costheight << " enlarge: " << enlarge << std::endl; 
			mazeedge_Threshold = THRESH_M;

			if (upType == 3) {
				LOGIS_COF = max (2.0/(1+log(maxOverflow+max_adj)),LOGIS_COF);
			} else {
				LOGIS_COF = max (2.0/(1+log(maxOverflow)),LOGIS_COF);
			}

			if (i == 8) {
				L = 0; 
				upType = 2;
				InitLastUsage(upType);
			} 

			 
			if (maxOverflow == 1) {
				//L = 0;
				ripup_threshold = -1;
				slope = 5;
			}
 
			if (maxOverflow > 300 && past_cong > 15000) {
				L = 0;
			}
			//checkUsageCorrectness();

			//getOverflow2Dmaze(&maxOverflow , & tUsage); 

			printf("iteration %d, enlarge %d, costheight %d, threshold %d via cost %d \nlog_coef %f, healingTrigger %d cost_step %d slope %d L %f cost_type %d OBIM delta %d\n",
				i,enlarge,costheight,mazeedge_Threshold, VIA,LOGIS_COF, healingTrigger, cost_step, slope, L ,cost_type, max(OBIM_delta, (int)(costheight / (2*slope))));
			//L = 2; 
			roundtimer.start();
			galois::runtime::profileVtune( [&] (void) {
                round_num = i;
				if(finegrain)
				{
					printf("finegrain\n");

					mazeRouteMSMD_finegrain_spinlock(i,enlarge, costheight, ripup_threshold,mazeedge_Threshold, !(i%3), cost_type, net_shuffle);
				}
				else
				{
					mazeRouteMSMD(i,enlarge, costheight, ripup_threshold,mazeedge_Threshold, !(i%3), cost_type, net_shuffle);
				}
            }, "mazeroute");
			roundtimer.stop();
			cout << "round : " << i << " time(ms): " << roundtimer.get() - oldtime << " acc time(ms): " << roundtimer.get() << endl;
			oldtime = roundtimer.get();
            
            last_cong = past_cong;
			past_cong = getOverflow2Dmaze(&maxOverflow , & tUsage); 
            int nthreads_tmp = numThreads;
			if(past_cong > last_cong && !extrarun)  // Michael
			{ 
				if(!finegrain && nthreads_tmp != 1)
				{
					thread_livelock++;
					if(thread_livelock == 1)
					{
						thread_choice++;
						thread_livelock = 0;
                        if(nthreads_tmp < 6) {
						    galois::setActiveThreads(4);
                            numThreads = 4;
                            finegrain = true;
                        }
                        else {
                            numThreads = numThreads/2;
							galois::setActiveThreads(numThreads);
					    }
                    }
				}
			}
			cout << "nthreads :" << numThreads  << endl;
			extrarun = false;


			if (minofl > past_cong) {
				minofl =  past_cong;
				minoflrnd = i;
			}

			if (i == 8) {
				L = 1;
			}

			i++;

			if (past_cong < 200 && i > 30 && upType == 2 && max_adj <=20) {
				upType = 4;
				stopDEC = TRUE;
			}
			

			if (maxOverflow < 150) {
				if (i == 20 && past_cong > 200) {
					printf("Extra Run for hard benchmark\n");
					L = 0;
					upType = 3;
					stopDEC = TRUE;
					slope = 5;
					galois::runtime::profileVtune( [&] (void) {
						if(finegrain)
						{
							printf("finegrain\n");

							mazeRouteMSMD_finegrain_spinlock(i,enlarge, costheight, ripup_threshold,mazeedge_Threshold, !(i%3), cost_type, net_shuffle);
						}
						else
						{
							mazeRouteMSMD(i,enlarge, costheight, ripup_threshold,mazeedge_Threshold, !(i%3), cost_type, net_shuffle);
						}
					}, "mazeroute");
					last_cong = past_cong;
					past_cong = getOverflow2Dmaze(&maxOverflow , & tUsage);
					extrarun = true;

					str_accu(12);
					L = 1;
					stopDEC = FALSE;
					slope = 3;
					upType = 2;
				}
				if ( i == 35 && tUsage > 800000) {
					str_accu(25);
					extrarun = true;
				}
				if ( i == 50 && tUsage > 800000) {
					str_accu(40);
					extrarun = true;
				}

			}
			
			if (i > 50 ) {
				upType = 4;
				if (i > 70) {
					stopDEC = TRUE;
				}
			}
				
			if (past_cong > 0.7 * last_cong) {
				costheight += CSTEP3;
			}


			if (past_cong >= last_cong ) {
				VIA = 0; //is this good?
				healingTrigger ++;
			} 
			
			if (past_cong < bmfl) {
				bwcnt = 0;			
				if ( i > 140 || (i> 80 && past_cong < 20))
				{	
					copyRS();
					bmfl = past_cong;

					L = 0;
					slope = BIG_INT;
					//SLOPE = BIG_INT;
					galois::runtime::profileVtune( [&] (void) {
						if(finegrain)
						{
							printf("finegrain\n");

							mazeRouteMSMD_finegrain_spinlock(i,enlarge, costheight, ripup_threshold,mazeedge_Threshold, !(i%3), cost_type, net_shuffle);
						}
						else
						{
							mazeRouteMSMD(i,enlarge, costheight, ripup_threshold,mazeedge_Threshold, !(i%3), cost_type, net_shuffle);
						}
					}, "mazeroute");
					last_cong = past_cong;
					past_cong = getOverflow2Dmaze(&maxOverflow , & tUsage);
					extrarun = true;
					if (past_cong < last_cong) {
						copyRS();
						bmfl = past_cong;
					}
					L = 1;
					slope = 5;
					//SLOPE = 5;
					if (minofl > past_cong) {
						minofl =  past_cong;
						minoflrnd = i;
					}
					if(bmfl < 72)
						break;
				}
			} else {
				bwcnt ++;
			}

			if (bmfl > 10) {
				if (bmfl > 30 && bmfl < 72 && bwcnt > 50) {
					break;
				}
				if (bmfl < 30 && bwcnt > 50) {
					break;
				}
				if (i >= mazeRound) {
					getOverflow2Dmaze( &maxOverflow, & tUsage);
					break;
				}
			}


			if (i >= mazeRound) {
				getOverflow2Dmaze( &maxOverflow, & tUsage);
				break;
			}
		}
		
		if (minofl > 0) {
			printf("\n\n minimal ofl %d, occuring at round %d\n\n",minofl,minoflrnd);
			copyBR();
		} 
			
		freeRR();
		

		checkUsage();

		printf("maze routing finished\n");
         
		//t4 = clock();
		//maze_Time = (float)(t4-t3)/CLOCKS_PER_SEC;
		//printf("P3 runtime: %f sec\n", maze_Time);

		printf("Final 2D results: \n");
		getOverflow2Dmaze( &maxOverflow , & tUsage);

		printf("\nLayer Assignment Begins");
		newLA ();
		printf("layer assignment finished\n");

		t2 = clock();
		gen_brk_Time = (float)(t2-t1)/CLOCKS_PER_SEC;
		//printf("2D + Layer Assignment Runtime: %f sec\n", gen_brk_Time); 

		costheight = 3;
		viacost = 1;

		if (gen_brk_Time < 60) {
			ripupTH3D = 15;
		} else if (gen_brk_Time < 120) {
			ripupTH3D = 18;
		} else {
			ripupTH3D = 20;
		}

		

		if (goingLV && past_cong == 0) {
			printf("Post Processing Begins \n");
			mazeRouteMSMDOrder3D(enlarge, 0, ripupTH3D );
			
		//	mazeRouteMSMDOrder3D(enlarge, 0, 10 );
			if (gen_brk_Time > 120) {
				mazeRouteMSMDOrder3D(enlarge, 0, 12 );
			}
			printf("Post Processsing finished, starting via filling\n");			

		}
		
		fillVIA();
		finallength = getOverflow3D();
		numVia= threeDVIA ();
		checkRoute3D();
		if (needOUTPUT) {
			writeRoute3D(outfile.c_str());
		}
		
	}//Input ==1



	//t4 = clock();
	//maze_Time = (float)(t4-t1)/CLOCKS_PER_SEC;
	printf("Final routing length : %d\n",finallength);
	printf("Final number of via  : %d\n",numVia);
	printf("Final total length 1 : %d\n\n",finallength+numVia);
    	
    //printf("Final total length 3 : %d\n",(finallength+3*numVia));
	//printf("3D runtime: %f sec\n", maze_Time);

	//freeAllMemory();
	return 0;
}

<|MERGE_RESOLUTION|>--- conflicted
+++ resolved
@@ -1,593 +1,589 @@
-#include <stdio.h>
-#include <stdlib.h>
-#include <string.h>
-#include <math.h>
-#include <time.h>
-
-#include "galois/Galois.h"
-#include "galois/Reduction.h"
-#include "galois/PriorityQueue.h"
-#include "galois/Timer.h"
-#include "galois/graphs/Graph.h"
-#include "galois/graphs/TypeTraits.h"
-#include "galois/substrate/SimpleLock.h"
-#include "galois/AtomicHelpers.h"
-#include "galois/runtime/Profile.h"
-
-#include "galois/LargeArray.h"
-#include "llvm/Support/CommandLine.h"
-
-#include "Lonestar/BoilerPlate.h"
-#include "Lonestar/BFS_SSSP.h"
-
-#include "DataType.h"
-#include "flute.h"
-#include "DataProc.h"
-#include "RSMT.h"
-#include "maze.h"
-#include "RipUp.h"
-#include "utility.h"
-#include "route.h"
-#include "maze3D.h"
-#include "maze_finegrain.h"
-#include "maze_finegrain_lateupdate.h"
-#include "maze_lock.h"
-
-static const char* name = "SPRoute";
-
-static const char* desc =
-    "A Scalable Parallel global router with a hybrid parallel algorithm which "
-    "combines net-level parallelism and fine-grain parallelism";
-
-static const char* url = "SPRoute";
-
-namespace cll = llvm::cl;
-static cll::opt<std::string> filename(cll::Positional, cll::desc("<input file>"), cll::Required);
-
-<<<<<<< HEAD
-static cll::opt<std::string> outfile("o", cll::desc("output file"), cll::init(""));
-=======
-static cll::opt<std::string> outfile("o", cll::desc("output file (optional)"), cll::init(""));
-
-static cll::opt<std::string> fluteDir("flute", cll::desc("directory of POWV9.dat and POST9.dat (REQUIRED)"), cll::Required);
->>>>>>> 2e01b91e
-
-int main(int argc, char** argv)
-{
-//    char benchFile[FILESTRLEN];
-    clock_t t1, t2, t3;
-    float gen_brk_Time, reading_Time;
-    int enlarge, ripup_threshold;
-    int i;
-    int ESTEP1,CSTEP1, thStep1;
-    int ESTEP2,CSTEP2, thStep2;
-	int ESTEP3,CSTEP3, tUsage;
-	int Ripvalue, LVIter, cost_step;
-	int maxOverflow, past_cong, last_cong, finallength, numVia, ripupTH3D, newTH, healingTrigger;
-	int minofl, minoflrnd = 0, mazeRound, upType, cost_type, bmfl, bwcnt;
-	bool goingLV, noADJ, needOUTPUT;
-
-    needOUTPUT = false;
-
-    /*string outFile;
-    for(int i = 1; i < argc; i++) {
-        string tmp(argv[i]);
-        if(tmp == "-t")
-            numThreads = atoi(argv[i+1]);
-        else if(tmp == "-o") {
-            outFile = string(argv[i+1]);
-            needOUTPUT = true;
-        }
-        else if(tmp == "-h" || tmp == "--help") {
-	        printf("Usage: ./SPRoute  <input> -o <output> -t <nthreads> \n");
-            exit(1);
-        }
-    }*/
-    
-    galois::SharedMemSys G;
-    LonestarStart(argc, argv, name, desc, url);
-    galois::preAlloc(numThreads * 2);
-
-    if(outfile != "") {
-        needOUTPUT = true;
-    }
-	LB=0.9;
-	UB=1.3;
-
-
-	SLOPE=5;
-	THRESH_M=20;
-	ENLARGE=15;//5
-	ESTEP1=10;//10
-	ESTEP2=5;//5
-	ESTEP3=5;//5
-	CSTEP1=2;//5
-	CSTEP2=2;//3
-	CSTEP3=5;//15
-	COSHEIGHT=4;
-	L=0;
-	VIA=2;
-	Ripvalue=-1;
-	ripupTH3D = 10;
-	goingLV = TRUE;
-	noADJ = FALSE;
-	thStep1 = 10;
-	thStep2 = 4;
-	LVIter = 3;
-	mazeRound = 500;
-	bmfl = BIG_INT;
-	minofl = BIG_INT;
-
-     //galois::substrate::PerThreadStorage<THREAD_LOCAL_STORAGE> thread_local_storage;
-     //galois::setActiveThreads(numThreads);
-   /* galois::on_each( 
-            [&] (const unsigned tid, const unsigned numT)
-            {
-                printf("threadid: %d %d\n", tid, numT);
-            }
-            );
-*/
-   cout << " nthreads: " << numThreads << endl;
-
-    
-   int finegrain = false;
-   int thread_choice = 0;
-   //int thread_steps[6] = {28,14,8,4,1};
-   //int thread_livelock_limit[6] = {1,1,1,1,1};
-   bool extrarun = false;
-   int thread_livelock = 0;
-
-    if(1)
-	{
-		t1 = clock();
-		printf("\nReading %s ...\n", filename.c_str());
-		readFile(filename.c_str());
-		printf("\nReading Lookup Table ...\n");
-		readLUT(fluteDir.c_str());
-		printf("\nDone reading table\n\n");  
-
-		t2 = clock();
-		reading_Time = (float)(t2-t1)/CLOCKS_PER_SEC;
-		printf("Reading Time: %f sec\n", reading_Time);
-	    
-		// call FLUTE to generate RSMT and break the nets into segments (2-pin nets)
-
-		VIA=2;
-		//viacost = VIA;
-		viacost = 0;
-		gen_brk_RSMT(FALSE, FALSE, FALSE, FALSE, noADJ);
-		printf("first L\n");
-		routeLAll(TRUE);
-		gen_brk_RSMT(TRUE, TRUE,TRUE,FALSE, noADJ);
-		getOverflow2D( &maxOverflow);
-		printf("second L\n");
-		newrouteLAll(FALSE, TRUE);
-		getOverflow2D( &maxOverflow); 
-		spiralRouteAll ();
-		newrouteZAll(10) ;
-		printf("first Z\n");
-		past_cong = getOverflow2D( &maxOverflow); 
-
-		convertToMazeroute();
-
-		enlarge = 10;
-		newTH = 10;
-		healingTrigger = 0;
-		stopDEC = 0;
-		upType  = 1;
-
-		//iniBDE();
-
-		costheight=COSHEIGHT;
-
-		if (maxOverflow > 700) {
-			costheight = 8;
-			LOGIS_COF = 1.33;
-			VIA = 0;
-			THRESH_M = 0;
-			CSTEP1 = 30;
-			slope = BIG_INT;
-		}
-
-
-		for (i = 0; i < LVIter; i++) {
-
-			LOGIS_COF = max (2.0/(1+log(maxOverflow)), LOGIS_COF);
-			LOGIS_COF = 2.0/(1+log(maxOverflow));
-			printf("LV routing round %d, enlarge %d \n", i,enlarge);
-			routeLVAll(newTH, enlarge);
-
-			past_cong = getOverflow2Dmaze( &maxOverflow , & tUsage); 
-
-			enlarge += 5;
-			newTH -= 5;
-			if (newTH < 1) {
-				newTH = 1;
-			}
-		}  
-		
-	//	past_cong = getOverflow2Dmaze( &maxOverflow); 
-	
-		t3 = clock();
-		reading_Time = (float)(t3-t2)/CLOCKS_PER_SEC;
-		printf("LV Time: %f sec\n", reading_Time);
-		InitEstUsage();
-
-		i=1;
-		costheight=COSHEIGHT;
-		enlarge=ENLARGE;
-		ripup_threshold=Ripvalue;
-		
-		minofl = totalOverflow;
-		stopDEC = FALSE;
-
-		slope = 20;
-		L = 1;
-		cost_type = 1;
-
-		InitLastUsage(upType);
-
-		galois::InsertBag<int> net_shuffle[40]; //6*6
-		//OrderNetEdge* netEO = (OrderNetEdge*)calloc(2000, sizeof(OrderNetEdge));
-		
-        PRINT_HEAT = 0;
-		//checkUsageCorrectness();
-		galois::StatTimer roundtimer("round");
-		unsigned long oldtime = 0;
-		round_avg_dist = 0;
-		round_avg_length = 0;
-		while(totalOverflow>0)
-		{
-
-			if(THRESH_M>15) {
-				THRESH_M-=thStep1;
-			} else if(THRESH_M>=2) {
-				THRESH_M-=thStep2;
-			} else {
-				THRESH_M = 0;
-			}
-			if(THRESH_M<=0) {
-				THRESH_M=0;
-			}
-			//std::cout << "totalOverflow : " << totalOverflow << " enlarge: " << enlarge << std::endl; 
-			if(totalOverflow>2000)
-			{
-				enlarge+=ESTEP1;//ENLARGE+(i-1)*ESTEP;
-				cost_step = CSTEP1;
-				updateCongestionHistory( i, upType);
-				
-			}
-			else if(totalOverflow<500)
-			{
-				 
-				cost_step = CSTEP3;
-				enlarge+=ESTEP3;
-				ripup_threshold = -1;
-				updateCongestionHistory( i, upType);
-			}  else	{
-				cost_step = CSTEP2;
-				enlarge+=ESTEP2;
-				updateCongestionHistory( i, upType);
-			}
-
-			if(totalOverflow>15000 && maxOverflow > 400) {
-				enlarge = max(xGrid,yGrid) / 30;  //This is the key!!!! to enlarge routing area!!!!
-				//enlarge = max(xGrid,yGrid) / 10;
-				slope = BIG_INT;
-				//slope = 20;
-				if (i == 5) {
-					VIA = 0;
-					LOGIS_COF = 1.33;
-					ripup_threshold = -1;
-				//	cost_type = 3;
-					
-				} else if (i > 6) {
-					if (i %2 == 0) {
-						LOGIS_COF += 0.5;
-					}
-					if (i > 20){
-						break;
-					}
-				} 
-				if (i > 10) {
-					cost_type = 1;
-					ripup_threshold = 0;
-				}
-			}
-
-            int maxGrid = max(xGrid + 1, yGrid + 1);			 
-			enlarge = min (enlarge, maxGrid/2);
-			//std::cout << "costheight : " << costheight << " enlarge: " << enlarge << std::endl; 
-			costheight+=cost_step;
-			//std::cout << "costheight : " << costheight << " enlarge: " << enlarge << std::endl; 
-			mazeedge_Threshold = THRESH_M;
-
-			if (upType == 3) {
-				LOGIS_COF = max (2.0/(1+log(maxOverflow+max_adj)),LOGIS_COF);
-			} else {
-				LOGIS_COF = max (2.0/(1+log(maxOverflow)),LOGIS_COF);
-			}
-
-			if (i == 8) {
-				L = 0; 
-				upType = 2;
-				InitLastUsage(upType);
-			} 
-
-			 
-			if (maxOverflow == 1) {
-				//L = 0;
-				ripup_threshold = -1;
-				slope = 5;
-			}
- 
-			if (maxOverflow > 300 && past_cong > 15000) {
-				L = 0;
-			}
-			//checkUsageCorrectness();
-
-			//getOverflow2Dmaze(&maxOverflow , & tUsage); 
-
-			printf("iteration %d, enlarge %d, costheight %d, threshold %d via cost %d \nlog_coef %f, healingTrigger %d cost_step %d slope %d L %f cost_type %d OBIM delta %d\n",
-				i,enlarge,costheight,mazeedge_Threshold, VIA,LOGIS_COF, healingTrigger, cost_step, slope, L ,cost_type, max(OBIM_delta, (int)(costheight / (2*slope))));
-			//L = 2; 
-			roundtimer.start();
-			galois::runtime::profileVtune( [&] (void) {
-                round_num = i;
-				if(finegrain)
-				{
-					printf("finegrain\n");
-
-					mazeRouteMSMD_finegrain_spinlock(i,enlarge, costheight, ripup_threshold,mazeedge_Threshold, !(i%3), cost_type, net_shuffle);
-				}
-				else
-				{
-					mazeRouteMSMD(i,enlarge, costheight, ripup_threshold,mazeedge_Threshold, !(i%3), cost_type, net_shuffle);
-				}
-            }, "mazeroute");
-			roundtimer.stop();
-			cout << "round : " << i << " time(ms): " << roundtimer.get() - oldtime << " acc time(ms): " << roundtimer.get() << endl;
-			oldtime = roundtimer.get();
-            
-            last_cong = past_cong;
-			past_cong = getOverflow2Dmaze(&maxOverflow , & tUsage); 
-            int nthreads_tmp = numThreads;
-			if(past_cong > last_cong && !extrarun)  // Michael
-			{ 
-				if(!finegrain && nthreads_tmp != 1)
-				{
-					thread_livelock++;
-					if(thread_livelock == 1)
-					{
-						thread_choice++;
-						thread_livelock = 0;
-                        if(nthreads_tmp < 6) {
-						    galois::setActiveThreads(4);
-                            numThreads = 4;
-                            finegrain = true;
-                        }
-                        else {
-                            numThreads = numThreads/2;
-							galois::setActiveThreads(numThreads);
-					    }
-                    }
-				}
-			}
-			cout << "nthreads :" << numThreads  << endl;
-			extrarun = false;
-
-
-			if (minofl > past_cong) {
-				minofl =  past_cong;
-				minoflrnd = i;
-			}
-
-			if (i == 8) {
-				L = 1;
-			}
-
-			i++;
-
-			if (past_cong < 200 && i > 30 && upType == 2 && max_adj <=20) {
-				upType = 4;
-				stopDEC = TRUE;
-			}
-			
-
-			if (maxOverflow < 150) {
-				if (i == 20 && past_cong > 200) {
-					printf("Extra Run for hard benchmark\n");
-					L = 0;
-					upType = 3;
-					stopDEC = TRUE;
-					slope = 5;
-					galois::runtime::profileVtune( [&] (void) {
-						if(finegrain)
-						{
-							printf("finegrain\n");
-
-							mazeRouteMSMD_finegrain_spinlock(i,enlarge, costheight, ripup_threshold,mazeedge_Threshold, !(i%3), cost_type, net_shuffle);
-						}
-						else
-						{
-							mazeRouteMSMD(i,enlarge, costheight, ripup_threshold,mazeedge_Threshold, !(i%3), cost_type, net_shuffle);
-						}
-					}, "mazeroute");
-					last_cong = past_cong;
-					past_cong = getOverflow2Dmaze(&maxOverflow , & tUsage);
-					extrarun = true;
-
-					str_accu(12);
-					L = 1;
-					stopDEC = FALSE;
-					slope = 3;
-					upType = 2;
-				}
-				if ( i == 35 && tUsage > 800000) {
-					str_accu(25);
-					extrarun = true;
-				}
-				if ( i == 50 && tUsage > 800000) {
-					str_accu(40);
-					extrarun = true;
-				}
-
-			}
-			
-			if (i > 50 ) {
-				upType = 4;
-				if (i > 70) {
-					stopDEC = TRUE;
-				}
-			}
-				
-			if (past_cong > 0.7 * last_cong) {
-				costheight += CSTEP3;
-			}
-
-
-			if (past_cong >= last_cong ) {
-				VIA = 0; //is this good?
-				healingTrigger ++;
-			} 
-			
-			if (past_cong < bmfl) {
-				bwcnt = 0;			
-				if ( i > 140 || (i> 80 && past_cong < 20))
-				{	
-					copyRS();
-					bmfl = past_cong;
-
-					L = 0;
-					slope = BIG_INT;
-					//SLOPE = BIG_INT;
-					galois::runtime::profileVtune( [&] (void) {
-						if(finegrain)
-						{
-							printf("finegrain\n");
-
-							mazeRouteMSMD_finegrain_spinlock(i,enlarge, costheight, ripup_threshold,mazeedge_Threshold, !(i%3), cost_type, net_shuffle);
-						}
-						else
-						{
-							mazeRouteMSMD(i,enlarge, costheight, ripup_threshold,mazeedge_Threshold, !(i%3), cost_type, net_shuffle);
-						}
-					}, "mazeroute");
-					last_cong = past_cong;
-					past_cong = getOverflow2Dmaze(&maxOverflow , & tUsage);
-					extrarun = true;
-					if (past_cong < last_cong) {
-						copyRS();
-						bmfl = past_cong;
-					}
-					L = 1;
-					slope = 5;
-					//SLOPE = 5;
-					if (minofl > past_cong) {
-						minofl =  past_cong;
-						minoflrnd = i;
-					}
-					if(bmfl < 72)
-						break;
-				}
-			} else {
-				bwcnt ++;
-			}
-
-			if (bmfl > 10) {
-				if (bmfl > 30 && bmfl < 72 && bwcnt > 50) {
-					break;
-				}
-				if (bmfl < 30 && bwcnt > 50) {
-					break;
-				}
-				if (i >= mazeRound) {
-					getOverflow2Dmaze( &maxOverflow, & tUsage);
-					break;
-				}
-			}
-
-
-			if (i >= mazeRound) {
-				getOverflow2Dmaze( &maxOverflow, & tUsage);
-				break;
-			}
-		}
-		
-		if (minofl > 0) {
-			printf("\n\n minimal ofl %d, occuring at round %d\n\n",minofl,minoflrnd);
-			copyBR();
-		} 
-			
-		freeRR();
-		
-
-		checkUsage();
-
-		printf("maze routing finished\n");
-         
-		//t4 = clock();
-		//maze_Time = (float)(t4-t3)/CLOCKS_PER_SEC;
-		//printf("P3 runtime: %f sec\n", maze_Time);
-
-		printf("Final 2D results: \n");
-		getOverflow2Dmaze( &maxOverflow , & tUsage);
-
-		printf("\nLayer Assignment Begins");
-		newLA ();
-		printf("layer assignment finished\n");
-
-		t2 = clock();
-		gen_brk_Time = (float)(t2-t1)/CLOCKS_PER_SEC;
-		//printf("2D + Layer Assignment Runtime: %f sec\n", gen_brk_Time); 
-
-		costheight = 3;
-		viacost = 1;
-
-		if (gen_brk_Time < 60) {
-			ripupTH3D = 15;
-		} else if (gen_brk_Time < 120) {
-			ripupTH3D = 18;
-		} else {
-			ripupTH3D = 20;
-		}
-
-		
-
-		if (goingLV && past_cong == 0) {
-			printf("Post Processing Begins \n");
-			mazeRouteMSMDOrder3D(enlarge, 0, ripupTH3D );
-			
-		//	mazeRouteMSMDOrder3D(enlarge, 0, 10 );
-			if (gen_brk_Time > 120) {
-				mazeRouteMSMDOrder3D(enlarge, 0, 12 );
-			}
-			printf("Post Processsing finished, starting via filling\n");			
-
-		}
-		
-		fillVIA();
-		finallength = getOverflow3D();
-		numVia= threeDVIA ();
-		checkRoute3D();
-		if (needOUTPUT) {
-			writeRoute3D(outfile.c_str());
-		}
-		
-	}//Input ==1
-
-
-
-	//t4 = clock();
-	//maze_Time = (float)(t4-t1)/CLOCKS_PER_SEC;
-	printf("Final routing length : %d\n",finallength);
-	printf("Final number of via  : %d\n",numVia);
-	printf("Final total length 1 : %d\n\n",finallength+numVia);
-    	
-    //printf("Final total length 3 : %d\n",(finallength+3*numVia));
-	//printf("3D runtime: %f sec\n", maze_Time);
-
-	//freeAllMemory();
-	return 0;
-}
-
+#include <stdio.h>
+#include <stdlib.h>
+#include <string.h>
+#include <math.h>
+#include <time.h>
+
+#include "galois/Galois.h"
+#include "galois/Reduction.h"
+#include "galois/PriorityQueue.h"
+#include "galois/Timer.h"
+#include "galois/graphs/Graph.h"
+#include "galois/graphs/TypeTraits.h"
+#include "galois/substrate/SimpleLock.h"
+#include "galois/AtomicHelpers.h"
+#include "galois/runtime/Profile.h"
+
+#include "galois/LargeArray.h"
+#include "llvm/Support/CommandLine.h"
+
+#include "Lonestar/BoilerPlate.h"
+#include "Lonestar/BFS_SSSP.h"
+
+#include "DataType.h"
+#include "flute.h"
+#include "DataProc.h"
+#include "RSMT.h"
+#include "maze.h"
+#include "RipUp.h"
+#include "utility.h"
+#include "route.h"
+#include "maze3D.h"
+#include "maze_finegrain.h"
+#include "maze_finegrain_lateupdate.h"
+#include "maze_lock.h"
+
+static const char* name = "SPRoute";
+
+static const char* desc =
+    "A Scalable Parallel global router with a hybrid parallel algorithm which "
+    "combines net-level parallelism and fine-grain parallelism";
+
+static const char* url = "SPRoute";
+
+namespace cll = llvm::cl;
+static cll::opt<std::string> filename(cll::Positional, cll::desc("<input file>"), cll::Required);
+
+static cll::opt<std::string> outfile("o", cll::desc("output file (optional)"), cll::init(""));
+
+static cll::opt<std::string> fluteDir("flute", cll::desc("directory of POWV9.dat and POST9.dat (REQUIRED)"), cll::Required);
+
+int main(int argc, char** argv)
+{
+//    char benchFile[FILESTRLEN];
+    clock_t t1, t2, t3;
+    float gen_brk_Time, reading_Time;
+    int enlarge, ripup_threshold;
+    int i;
+    int ESTEP1,CSTEP1, thStep1;
+    int ESTEP2,CSTEP2, thStep2;
+	int ESTEP3,CSTEP3, tUsage;
+	int Ripvalue, LVIter, cost_step;
+	int maxOverflow, past_cong, last_cong, finallength, numVia, ripupTH3D, newTH, healingTrigger;
+	int minofl, minoflrnd = 0, mazeRound, upType, cost_type, bmfl, bwcnt;
+	bool goingLV, noADJ, needOUTPUT;
+
+    needOUTPUT = false;
+
+    /*string outFile;
+    for(int i = 1; i < argc; i++) {
+        string tmp(argv[i]);
+        if(tmp == "-t")
+            numThreads = atoi(argv[i+1]);
+        else if(tmp == "-o") {
+            outFile = string(argv[i+1]);
+            needOUTPUT = true;
+        }
+        else if(tmp == "-h" || tmp == "--help") {
+	        printf("Usage: ./SPRoute  <input> -o <output> -t <nthreads> \n");
+            exit(1);
+        }
+    }*/
+    
+    galois::SharedMemSys G;
+    LonestarStart(argc, argv, name, desc, url);
+    galois::preAlloc(numThreads * 2);
+
+    if(outfile != "") {
+        needOUTPUT = true;
+    }
+	LB=0.9;
+	UB=1.3;
+
+
+	SLOPE=5;
+	THRESH_M=20;
+	ENLARGE=15;//5
+	ESTEP1=10;//10
+	ESTEP2=5;//5
+	ESTEP3=5;//5
+	CSTEP1=2;//5
+	CSTEP2=2;//3
+	CSTEP3=5;//15
+	COSHEIGHT=4;
+	L=0;
+	VIA=2;
+	Ripvalue=-1;
+	ripupTH3D = 10;
+	goingLV = TRUE;
+	noADJ = FALSE;
+	thStep1 = 10;
+	thStep2 = 4;
+	LVIter = 3;
+	mazeRound = 500;
+	bmfl = BIG_INT;
+	minofl = BIG_INT;
+
+     //galois::substrate::PerThreadStorage<THREAD_LOCAL_STORAGE> thread_local_storage;
+     //galois::setActiveThreads(numThreads);
+   /* galois::on_each( 
+            [&] (const unsigned tid, const unsigned numT)
+            {
+                printf("threadid: %d %d\n", tid, numT);
+            }
+            );
+*/
+   cout << " nthreads: " << numThreads << endl;
+
+    
+   int finegrain = false;
+   int thread_choice = 0;
+   //int thread_steps[6] = {28,14,8,4,1};
+   //int thread_livelock_limit[6] = {1,1,1,1,1};
+   bool extrarun = false;
+   int thread_livelock = 0;
+
+    if(1)
+	{
+		t1 = clock();
+		printf("\nReading %s ...\n", filename.c_str());
+		readFile(filename.c_str());
+		printf("\nReading Lookup Table ...\n");
+		readLUT(fluteDir.c_str());
+		printf("\nDone reading table\n\n");  
+
+		t2 = clock();
+		reading_Time = (float)(t2-t1)/CLOCKS_PER_SEC;
+		printf("Reading Time: %f sec\n", reading_Time);
+	    
+		// call FLUTE to generate RSMT and break the nets into segments (2-pin nets)
+
+		VIA=2;
+		//viacost = VIA;
+		viacost = 0;
+		gen_brk_RSMT(FALSE, FALSE, FALSE, FALSE, noADJ);
+		printf("first L\n");
+		routeLAll(TRUE);
+		gen_brk_RSMT(TRUE, TRUE,TRUE,FALSE, noADJ);
+		getOverflow2D( &maxOverflow);
+		printf("second L\n");
+		newrouteLAll(FALSE, TRUE);
+		getOverflow2D( &maxOverflow); 
+		spiralRouteAll ();
+		newrouteZAll(10) ;
+		printf("first Z\n");
+		past_cong = getOverflow2D( &maxOverflow); 
+
+		convertToMazeroute();
+
+		enlarge = 10;
+		newTH = 10;
+		healingTrigger = 0;
+		stopDEC = 0;
+		upType  = 1;
+
+		//iniBDE();
+
+		costheight=COSHEIGHT;
+
+		if (maxOverflow > 700) {
+			costheight = 8;
+			LOGIS_COF = 1.33;
+			VIA = 0;
+			THRESH_M = 0;
+			CSTEP1 = 30;
+			slope = BIG_INT;
+		}
+
+
+		for (i = 0; i < LVIter; i++) {
+
+			LOGIS_COF = max (2.0/(1+log(maxOverflow)), LOGIS_COF);
+			LOGIS_COF = 2.0/(1+log(maxOverflow));
+			printf("LV routing round %d, enlarge %d \n", i,enlarge);
+			routeLVAll(newTH, enlarge);
+
+			past_cong = getOverflow2Dmaze( &maxOverflow , & tUsage); 
+
+			enlarge += 5;
+			newTH -= 5;
+			if (newTH < 1) {
+				newTH = 1;
+			}
+		}  
+		
+	//	past_cong = getOverflow2Dmaze( &maxOverflow); 
+	
+		t3 = clock();
+		reading_Time = (float)(t3-t2)/CLOCKS_PER_SEC;
+		printf("LV Time: %f sec\n", reading_Time);
+		InitEstUsage();
+
+		i=1;
+		costheight=COSHEIGHT;
+		enlarge=ENLARGE;
+		ripup_threshold=Ripvalue;
+		
+		minofl = totalOverflow;
+		stopDEC = FALSE;
+
+		slope = 20;
+		L = 1;
+		cost_type = 1;
+
+		InitLastUsage(upType);
+
+		galois::InsertBag<int> net_shuffle[40]; //6*6
+		//OrderNetEdge* netEO = (OrderNetEdge*)calloc(2000, sizeof(OrderNetEdge));
+		
+        PRINT_HEAT = 0;
+		//checkUsageCorrectness();
+		galois::StatTimer roundtimer("round");
+		unsigned long oldtime = 0;
+		round_avg_dist = 0;
+		round_avg_length = 0;
+		while(totalOverflow>0)
+		{
+
+			if(THRESH_M>15) {
+				THRESH_M-=thStep1;
+			} else if(THRESH_M>=2) {
+				THRESH_M-=thStep2;
+			} else {
+				THRESH_M = 0;
+			}
+			if(THRESH_M<=0) {
+				THRESH_M=0;
+			}
+			//std::cout << "totalOverflow : " << totalOverflow << " enlarge: " << enlarge << std::endl; 
+			if(totalOverflow>2000)
+			{
+				enlarge+=ESTEP1;//ENLARGE+(i-1)*ESTEP;
+				cost_step = CSTEP1;
+				updateCongestionHistory( i, upType);
+				
+			}
+			else if(totalOverflow<500)
+			{
+				 
+				cost_step = CSTEP3;
+				enlarge+=ESTEP3;
+				ripup_threshold = -1;
+				updateCongestionHistory( i, upType);
+			}  else	{
+				cost_step = CSTEP2;
+				enlarge+=ESTEP2;
+				updateCongestionHistory( i, upType);
+			}
+
+			if(totalOverflow>15000 && maxOverflow > 400) {
+				enlarge = max(xGrid,yGrid) / 30;  //This is the key!!!! to enlarge routing area!!!!
+				//enlarge = max(xGrid,yGrid) / 10;
+				slope = BIG_INT;
+				//slope = 20;
+				if (i == 5) {
+					VIA = 0;
+					LOGIS_COF = 1.33;
+					ripup_threshold = -1;
+				//	cost_type = 3;
+					
+				} else if (i > 6) {
+					if (i %2 == 0) {
+						LOGIS_COF += 0.5;
+					}
+					if (i > 20){
+						break;
+					}
+				} 
+				if (i > 10) {
+					cost_type = 1;
+					ripup_threshold = 0;
+				}
+			}
+
+            int maxGrid = max(xGrid + 1, yGrid + 1);			 
+			enlarge = min (enlarge, maxGrid/2);
+			//std::cout << "costheight : " << costheight << " enlarge: " << enlarge << std::endl; 
+			costheight+=cost_step;
+			//std::cout << "costheight : " << costheight << " enlarge: " << enlarge << std::endl; 
+			mazeedge_Threshold = THRESH_M;
+
+			if (upType == 3) {
+				LOGIS_COF = max (2.0/(1+log(maxOverflow+max_adj)),LOGIS_COF);
+			} else {
+				LOGIS_COF = max (2.0/(1+log(maxOverflow)),LOGIS_COF);
+			}
+
+			if (i == 8) {
+				L = 0; 
+				upType = 2;
+				InitLastUsage(upType);
+			} 
+
+			 
+			if (maxOverflow == 1) {
+				//L = 0;
+				ripup_threshold = -1;
+				slope = 5;
+			}
+ 
+			if (maxOverflow > 300 && past_cong > 15000) {
+				L = 0;
+			}
+			//checkUsageCorrectness();
+
+			//getOverflow2Dmaze(&maxOverflow , & tUsage); 
+
+			printf("iteration %d, enlarge %d, costheight %d, threshold %d via cost %d \nlog_coef %f, healingTrigger %d cost_step %d slope %d L %f cost_type %d OBIM delta %d\n",
+				i,enlarge,costheight,mazeedge_Threshold, VIA,LOGIS_COF, healingTrigger, cost_step, slope, L ,cost_type, max(OBIM_delta, (int)(costheight / (2*slope))));
+			//L = 2; 
+			roundtimer.start();
+			galois::runtime::profileVtune( [&] (void) {
+                round_num = i;
+				if(finegrain)
+				{
+					printf("finegrain\n");
+
+					mazeRouteMSMD_finegrain_spinlock(i,enlarge, costheight, ripup_threshold,mazeedge_Threshold, !(i%3), cost_type, net_shuffle);
+				}
+				else
+				{
+					mazeRouteMSMD(i,enlarge, costheight, ripup_threshold,mazeedge_Threshold, !(i%3), cost_type, net_shuffle);
+				}
+            }, "mazeroute");
+			roundtimer.stop();
+			cout << "round : " << i << " time(ms): " << roundtimer.get() - oldtime << " acc time(ms): " << roundtimer.get() << endl;
+			oldtime = roundtimer.get();
+            
+            last_cong = past_cong;
+			past_cong = getOverflow2Dmaze(&maxOverflow , & tUsage); 
+            int nthreads_tmp = numThreads;
+			if(past_cong > last_cong && !extrarun)  // Michael
+			{ 
+				if(!finegrain && nthreads_tmp != 1)
+				{
+					thread_livelock++;
+					if(thread_livelock == 1)
+					{
+						thread_choice++;
+						thread_livelock = 0;
+                        if(nthreads_tmp < 6) {
+						    galois::setActiveThreads(4);
+                            numThreads = 4;
+                            finegrain = true;
+                        }
+                        else {
+                            numThreads = numThreads/2;
+							galois::setActiveThreads(numThreads);
+					    }
+                    }
+				}
+			}
+			cout << "nthreads :" << numThreads  << endl;
+			extrarun = false;
+
+
+			if (minofl > past_cong) {
+				minofl =  past_cong;
+				minoflrnd = i;
+			}
+
+			if (i == 8) {
+				L = 1;
+			}
+
+			i++;
+
+			if (past_cong < 200 && i > 30 && upType == 2 && max_adj <=20) {
+				upType = 4;
+				stopDEC = TRUE;
+			}
+			
+
+			if (maxOverflow < 150) {
+				if (i == 20 && past_cong > 200) {
+					printf("Extra Run for hard benchmark\n");
+					L = 0;
+					upType = 3;
+					stopDEC = TRUE;
+					slope = 5;
+					galois::runtime::profileVtune( [&] (void) {
+						if(finegrain)
+						{
+							printf("finegrain\n");
+
+							mazeRouteMSMD_finegrain_spinlock(i,enlarge, costheight, ripup_threshold,mazeedge_Threshold, !(i%3), cost_type, net_shuffle);
+						}
+						else
+						{
+							mazeRouteMSMD(i,enlarge, costheight, ripup_threshold,mazeedge_Threshold, !(i%3), cost_type, net_shuffle);
+						}
+					}, "mazeroute");
+					last_cong = past_cong;
+					past_cong = getOverflow2Dmaze(&maxOverflow , & tUsage);
+					extrarun = true;
+
+					str_accu(12);
+					L = 1;
+					stopDEC = FALSE;
+					slope = 3;
+					upType = 2;
+				}
+				if ( i == 35 && tUsage > 800000) {
+					str_accu(25);
+					extrarun = true;
+				}
+				if ( i == 50 && tUsage > 800000) {
+					str_accu(40);
+					extrarun = true;
+				}
+
+			}
+			
+			if (i > 50 ) {
+				upType = 4;
+				if (i > 70) {
+					stopDEC = TRUE;
+				}
+			}
+				
+			if (past_cong > 0.7 * last_cong) {
+				costheight += CSTEP3;
+			}
+
+
+			if (past_cong >= last_cong ) {
+				VIA = 0; //is this good?
+				healingTrigger ++;
+			} 
+			
+			if (past_cong < bmfl) {
+				bwcnt = 0;			
+				if ( i > 140 || (i> 80 && past_cong < 20))
+				{	
+					copyRS();
+					bmfl = past_cong;
+
+					L = 0;
+					slope = BIG_INT;
+					//SLOPE = BIG_INT;
+					galois::runtime::profileVtune( [&] (void) {
+						if(finegrain)
+						{
+							printf("finegrain\n");
+
+							mazeRouteMSMD_finegrain_spinlock(i,enlarge, costheight, ripup_threshold,mazeedge_Threshold, !(i%3), cost_type, net_shuffle);
+						}
+						else
+						{
+							mazeRouteMSMD(i,enlarge, costheight, ripup_threshold,mazeedge_Threshold, !(i%3), cost_type, net_shuffle);
+						}
+					}, "mazeroute");
+					last_cong = past_cong;
+					past_cong = getOverflow2Dmaze(&maxOverflow , & tUsage);
+					extrarun = true;
+					if (past_cong < last_cong) {
+						copyRS();
+						bmfl = past_cong;
+					}
+					L = 1;
+					slope = 5;
+					//SLOPE = 5;
+					if (minofl > past_cong) {
+						minofl =  past_cong;
+						minoflrnd = i;
+					}
+					if(bmfl < 72)
+						break;
+				}
+			} else {
+				bwcnt ++;
+			}
+
+			if (bmfl > 10) {
+				if (bmfl > 30 && bmfl < 72 && bwcnt > 50) {
+					break;
+				}
+				if (bmfl < 30 && bwcnt > 50) {
+					break;
+				}
+				if (i >= mazeRound) {
+					getOverflow2Dmaze( &maxOverflow, & tUsage);
+					break;
+				}
+			}
+
+
+			if (i >= mazeRound) {
+				getOverflow2Dmaze( &maxOverflow, & tUsage);
+				break;
+			}
+		}
+		
+		if (minofl > 0) {
+			printf("\n\n minimal ofl %d, occuring at round %d\n\n",minofl,minoflrnd);
+			copyBR();
+		} 
+			
+		freeRR();
+		
+
+		checkUsage();
+
+		printf("maze routing finished\n");
+         
+		//t4 = clock();
+		//maze_Time = (float)(t4-t3)/CLOCKS_PER_SEC;
+		//printf("P3 runtime: %f sec\n", maze_Time);
+
+		printf("Final 2D results: \n");
+		getOverflow2Dmaze( &maxOverflow , & tUsage);
+
+		printf("\nLayer Assignment Begins");
+		newLA ();
+		printf("layer assignment finished\n");
+
+		t2 = clock();
+		gen_brk_Time = (float)(t2-t1)/CLOCKS_PER_SEC;
+		//printf("2D + Layer Assignment Runtime: %f sec\n", gen_brk_Time); 
+
+		costheight = 3;
+		viacost = 1;
+
+		if (gen_brk_Time < 60) {
+			ripupTH3D = 15;
+		} else if (gen_brk_Time < 120) {
+			ripupTH3D = 18;
+		} else {
+			ripupTH3D = 20;
+		}
+
+		
+
+		if (goingLV && past_cong == 0) {
+			printf("Post Processing Begins \n");
+			mazeRouteMSMDOrder3D(enlarge, 0, ripupTH3D );
+			
+		//	mazeRouteMSMDOrder3D(enlarge, 0, 10 );
+			if (gen_brk_Time > 120) {
+				mazeRouteMSMDOrder3D(enlarge, 0, 12 );
+			}
+			printf("Post Processsing finished, starting via filling\n");			
+
+		}
+		
+		fillVIA();
+		finallength = getOverflow3D();
+		numVia= threeDVIA ();
+		checkRoute3D();
+		if (needOUTPUT) {
+			writeRoute3D(outfile.c_str());
+		}
+		
+	}//Input ==1
+
+
+
+	//t4 = clock();
+	//maze_Time = (float)(t4-t1)/CLOCKS_PER_SEC;
+	printf("Final routing length : %d\n",finallength);
+	printf("Final number of via  : %d\n",numVia);
+	printf("Final total length 1 : %d\n\n",finallength+numVia);
+    	
+    //printf("Final total length 3 : %d\n",(finallength+3*numVia));
+	//printf("3D runtime: %f sec\n", maze_Time);
+
+	//freeAllMemory();
+	return 0;
+}
+
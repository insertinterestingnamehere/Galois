--- conflicted
+++ resolved
@@ -65,16 +65,6 @@
                    "Compute k-1 core and then k-truss")),
     cll::init(Algo::bsp));
 
-<<<<<<< HEAD
-=======
-//! Flag that forces user to be aware that they should be passing in a
-//! symmetric graph
-static cll::opt<bool>
-    symmetricGraph("symmetricGraph",
-                   cll::desc("Set this flag if graph is symmetric"),
-                   cll::init(false));
-
->>>>>>> 187ca652
 //! Set LSB of an edge weight to indicate the removal of the edge.
 using Graph =
     galois::graphs::LC_CSR_Graph<void, uint32_t>::template with_numa_alloc<
